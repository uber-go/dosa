--- conflicted
+++ resolved
@@ -288,12 +288,5 @@
 	for _, re := range r.fqnIndex {
 		res = append(res, re)
 	}
-<<<<<<< HEAD
-	if len(res) == 0 {
-		return nil, errors.Errorf("registrar.FindAll returned empty")
-	}
-	return res, nil
-=======
 	return res
->>>>>>> cff7ad1d
 }