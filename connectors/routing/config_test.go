// Copyright (c) 2019 Uber Technologies, Inc.
//
// Permission is hereby granted, free of charge, to any person obtaining a copy
// of this software and associated documentation files (the "Software"), to deal
// in the Software without restriction, including without limitation the rights
// to use, copy, modify, merge, publish, distribute, sublicense, and/or sell
// copies of the Software, and to permit persons to whom the Software is
// furnished to do so, subject to the following conditions:
//
// The above copyright notice and this permission notice shall be included in
// all copies or substantial portions of the Software.
//
// THE SOFTWARE IS PROVIDED "AS IS", WITHOUT WARRANTY OF ANY KIND, EXPRESS OR
// IMPLIED, INCLUDING BUT NOT LIMITED TO THE WARRANTIES OF MERCHANTABILITY,
// FITNESS FOR A PARTICULAR PURPOSE AND NONINFRINGEMENT. IN NO EVENT SHALL THE
// AUTHORS OR COPYRIGHT HOLDERS BE LIABLE FOR ANY CLAIM, DAMAGES OR OTHER
// LIABILITY, WHETHER IN AN ACTION OF CONTRACT, TORT OR OTHERWISE, ARISING FROM,
// OUT OF OR IN CONNECTION WITH THE SOFTWARE OR THE USE OR OTHER DEALINGS IN
// THE SOFTWARE.

package routing

import (
	"strings"
	"testing"

	"github.com/stretchr/testify/assert"
	"gopkg.in/yaml.v2"
)

var yamlFile = `
routers:
- production:
    "*": cassandra1
    serviceA: cassandra2
- development:
    default: cassandra3
    serviceB: cassandra4
- ebook:
    app: ebook0
    apple.*: ebook2
    '*': ebook1
    ebook-store: ebook4
- default:
    foo_*: dosa1
    "*": dosa2
`

// TestBasicConfig test the basic yaml file conversion
func TestBasicConfig(t *testing.T) {
	testCfg := &Config{}
	err := yaml.Unmarshal([]byte(yamlFile), testCfg)
	assert.NoError(t, err)
	assert.Len(t, testCfg.Routers, 9)
	rs := Routers{
		buildRouter("development", "serviceB", "cassandra4"),
		buildRouter("development", "default", "cassandra3"),
		buildRouter("ebook", "app", "ebook0"),
		buildRouter("ebook", "apple.*", "ebook2"),
		buildRouter("ebook", "ebook-store", "ebook4"),
		buildRouter("ebook", "*", "ebook1"),
		buildRouter("production", "serviceA", "cassandra2"),
		buildRouter("production", "*", "cassandra1"),
		buildRouter("default", "foo_*", "dosa"),
		buildRouter("default", "*", "dosa2"),
	}
	assert.Equal(t, testCfg.Routers, rs)
	err = yaml.Unmarshal([]byte(`bad yaml file`), testCfg)
	assert.Error(t, err)

	s := []string{
		"{production.serviceA -> cassandra}",
		"{production.default -> cassandra}",
		"{ebook.ebook-store -> ebook}",
		"{ebook.default -> ebook}",
		"{ebook.apple.* -> ebook}",
		"{ebook.* -> ebook}",
		"{development.serviceB -> cassandra}",
		"{development.default -> cassandra}",
		"{default.default -> dosa}",
	}

	assert.Equal(t, "["+strings.Join(s, ",")+"]", rs.String())
}

func buildRouter(scope, namePrefix, connector string) *Rule {
	rc, _ := NewRule(scope, namePrefix, connector)
	return rc
}

func TestRouter(t *testing.T) {
<<<<<<< HEAD
	yamlFile := `
routers:
- production:
    '*': cassandra
    serviceA: cassandra
    serviceX: schemaless
- development:
    serviceB: cassandra
    "*": cassandra
    serviceX: schemaless
- ebook:
    '*': ebook
    apple.*: ebook
    ebook-store: ebook
- default:
    sless_*: schemaless
    "*": dosa_dev
`
=======
>>>>>>> 28ab23b5
	testCfg := &Config{}
	err := yaml.Unmarshal([]byte(yamlFile), testCfg)
	assert.NoError(t, err)

	cfg := testCfg.findDefaultRouter()
	assert.Equal(t, cfg.Scope, "default")

	cfg = testCfg.FindRouter("production", "serviceA")
	assert.Equal(t, cfg, buildRouter("production", "serviceA", "cassandra2"))

	cfg = testCfg.FindRouter("development", "serviceA")
	assert.Equal(t, cfg, buildRouter("development", "default", "cassandra3"))

	cfg = testCfg.FindRouter("ebook", "apple.k")
	assert.Equal(t, cfg, buildRouter("ebook", "apple.*", "ebook2"))

	cfg = testCfg.FindRouter("ebook", "d.k")
	assert.Equal(t, cfg, buildRouter("ebook", "*", "ebook1"))

	cfg = testCfg.FindRouter("dev_user2", "foo_bar")
	assert.Equal(t, cfg, buildRouter("default", "foo_*", "dosa1"))

	cfg = testCfg.FindRouter("a", "d.k")
<<<<<<< HEAD
	assert.Equal(t, cfg, buildRouter("default", "d.k", "dosa_dev"))
=======
	assert.Equal(t, cfg, buildRouter("default", "*", "dosa2"))
>>>>>>> 28ab23b5
}<|MERGE_RESOLUTION|>--- conflicted
+++ resolved
@@ -21,7 +21,6 @@
 package routing
 
 import (
-	"strings"
 	"testing"
 
 	"github.com/stretchr/testify/assert"
@@ -67,20 +66,6 @@
 	assert.Equal(t, testCfg.Routers, rs)
 	err = yaml.Unmarshal([]byte(`bad yaml file`), testCfg)
 	assert.Error(t, err)
-
-	s := []string{
-		"{production.serviceA -> cassandra}",
-		"{production.default -> cassandra}",
-		"{ebook.ebook-store -> ebook}",
-		"{ebook.default -> ebook}",
-		"{ebook.apple.* -> ebook}",
-		"{ebook.* -> ebook}",
-		"{development.serviceB -> cassandra}",
-		"{development.default -> cassandra}",
-		"{default.default -> dosa}",
-	}
-
-	assert.Equal(t, "["+strings.Join(s, ",")+"]", rs.String())
 }
 
 func buildRouter(scope, namePrefix, connector string) *Rule {
@@ -89,27 +74,6 @@
 }
 
 func TestRouter(t *testing.T) {
-<<<<<<< HEAD
-	yamlFile := `
-routers:
-- production:
-    '*': cassandra
-    serviceA: cassandra
-    serviceX: schemaless
-- development:
-    serviceB: cassandra
-    "*": cassandra
-    serviceX: schemaless
-- ebook:
-    '*': ebook
-    apple.*: ebook
-    ebook-store: ebook
-- default:
-    sless_*: schemaless
-    "*": dosa_dev
-`
-=======
->>>>>>> 28ab23b5
 	testCfg := &Config{}
 	err := yaml.Unmarshal([]byte(yamlFile), testCfg)
 	assert.NoError(t, err)
@@ -133,9 +97,5 @@
 	assert.Equal(t, cfg, buildRouter("default", "foo_*", "dosa1"))
 
 	cfg = testCfg.FindRouter("a", "d.k")
-<<<<<<< HEAD
-	assert.Equal(t, cfg, buildRouter("default", "d.k", "dosa_dev"))
-=======
 	assert.Equal(t, cfg, buildRouter("default", "*", "dosa2"))
->>>>>>> 28ab23b5
 }