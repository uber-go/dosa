// Copyright (c) 2017 Uber Technologies, Inc.
//
// Permission is hereby granted, free of charge, to any person obtaining a copy
// of this software and associated documentation files (the "Software"), to deal
// in the Software without restriction, including without limitation the rights
// to use, copy, modify, merge, publish, distribute, sublicense, and/or sell
// copies of the Software, and to permit persons to whom the Software is
// furnished to do so, subject to the following conditions:
//
// The above copyright notice and this permission notice shall be included in
// all copies or substantial portions of the Software.
//
// THE SOFTWARE IS PROVIDED "AS IS", WITHOUT WARRANTY OF ANY KIND, EXPRESS OR
// IMPLIED, INCLUDING BUT NOT LIMITED TO THE WARRANTIES OF MERCHANTABILITY,
// FITNESS FOR A PARTICULAR PURPOSE AND NONINFRINGEMENT. IN NO EVENT SHALL THE
// AUTHORS OR COPYRIGHT HOLDERS BE LIABLE FOR ANY CLAIM, DAMAGES OR OTHER
// LIABILITY, WHETHER IN AN ACTION OF CONTRACT, TORT OR OTHERWISE, ARISING FROM,
// OUT OF OR IN CONNECTION WITH THE SOFTWARE OR THE USE OR OTHER DEALINGS IN
// THE SOFTWARE.

package yarpc_test

import (
	"context"
	"fmt"
	"testing"
	"time"

	"go.uber.org/yarpc/api/transport/transporttest"

	"github.com/golang/mock/gomock"
	"github.com/pkg/errors"
	"github.com/stretchr/testify/assert"
	"github.com/uber-go/dosa"
	"github.com/uber-go/dosa/connectors/yarpc"
	"github.com/uber-go/dosa/testutil"
	drpc "github.com/uber/dosa-idl/.gen/dosa"
	"github.com/uber/dosa-idl/.gen/dosa/dosatest"
	tchan "github.com/uber/tchannel-go"
	yarpc2 "go.uber.org/yarpc"
)

var testEi = &dosa.EntityInfo{
	Ref: &testSchemaRef,
	Def: &dosa.EntityDefinition{
		Columns: []*dosa.ColumnDefinition{
			{Name: "f1", Type: dosa.String},
			{Name: "c1", Type: dosa.Int64},
			{Name: "c2", Type: dosa.Double},
			{Name: "c3", Type: dosa.String},
			{Name: "c4", Type: dosa.Blob},
			{Name: "c5", Type: dosa.Bool},
			{Name: "c6", Type: dosa.Int32},
			{Name: "c7", Type: dosa.TUUID},
		},
		Key: &dosa.PrimaryKey{
			PartitionKeys: []string{"f1"},
		},
		Name: "t1",
	},
}

var testSchemaRef = dosa.SchemaRef{
	Scope:      "scope1",
	NamePrefix: "namePrefix",
	EntityName: "eName",
	Version:    12345,
}

var testRPCSchemaRef = drpc.SchemaRef{
	Scope:      testutil.TestStringPtr("scope1"),
	NamePrefix: testutil.TestStringPtr("namePrefix"),
	EntityName: testutil.TestStringPtr("eName"),
	Version:    testutil.TestInt32Ptr(12345),
}

var testCfg = &yarpc.Config{
	CallerName:  "test",
	ServiceName: "test",
}

var ctx = context.Background()

func testAssert(t *testing.T) testutil.TestAssertFn {
	return func(a, b interface{}) {
		assert.Equal(t, a, b)
	}
}

func TestYaRPCClient_NewConnectorWithTransport(t *testing.T) {
	ctrl := gomock.NewController(t)
	cc := transporttest.NewMockClientConfig(ctrl)
	cc.EXPECT().Caller().Return("test")
	cc.EXPECT().Service().Return("test")
	assert.NotNil(t, yarpc.NewConnectorWithTransport(cc))
	ctrl.Finish()
}

func TestYaRPCClient_NewConnectorWithChannel(t *testing.T) {
	// if we can call this with a real tchannel instance, only errors can occur
	// when trying to initialize the dispatcher, which also shouldn't return
	// an error since we're providing a known, compatible configuration.
	ch, err := tchan.NewChannel("mysvc", &tchan.ChannelOptions{
		ProcessName: "pname",
	})
	assert.NoError(t, err)
	assert.NotNil(t, ch)
	conn, err := yarpc.NewConnectorWithChannel(ch)
	assert.NoError(t, err)
	assert.NotNil(t, conn)
}

func TestYaRPCClient_NewConnector(t *testing.T) {
	cases := []struct {
		cfg     yarpc.Config
		isErr   bool
		isPanic bool
	}{
		{
			// invalid host
			cfg:   yarpc.Config{},
			isErr: true,
		}, {
			// invalid port
			cfg: yarpc.Config{
				Host: "localhost",
			},
			isErr: true,
		}, {
			// invalid transport
			cfg: yarpc.Config{
				Host: "localhost",
				Port: "8080",
			},
			isErr: true,
		}, {
			// dispatcher start error (panic)
			cfg: yarpc.Config{
				Transport:   "http",
				Host:        "localhost",
				Port:        "8080",
				CallerName:  "-",
				ServiceName: "dosa-gateway",
			},
			isPanic: true,
		}, {
			// success
			cfg: yarpc.Config{
				Transport:   "http",
				Host:        "localhost",
				Port:        "8080",
				CallerName:  "dosa-test",
				ServiceName: "dosa-gateway",
			},
		}, {
			// success
			cfg: yarpc.Config{
				Transport:   "tchannel",
				Host:        "localhost",
				Port:        "8080",
				CallerName:  "dosa-test",
				ServiceName: "dosa-gateway",
			},
		},
	}

	for _, c := range cases {
		if c.isPanic {
			assert.Panics(t, func() {
				yarpc.NewConnector(&c.cfg)
			})
			continue
		}

		conn, err := yarpc.NewConnector(&c.cfg)
		if c.isErr {
			assert.Error(t, err)
			assert.Nil(t, conn)
			continue
		}
		assert.NoError(t, err)
		assert.NotNil(t, conn)
	}
}

// Test a happy path read of one column and specify the primary key
func TestYaRPCClient_Read(t *testing.T) {
	// build a mock RPC client
	ctrl := gomock.NewController(t)
	mockedClient := dosatest.NewMockClient(ctrl)

	// set up the parameters
	readRequest := &drpc.ReadRequest{
		Ref:          &testRPCSchemaRef,
		KeyValues:    map[string]*drpc.Value{"f1": {ElemValue: &drpc.RawValue{Int64Value: testutil.TestInt64Ptr(5)}}},
		FieldsToRead: map[string]struct{}{"f1": {}},
	}

	// we expect a single call to Read, and we return back two fields, f1 which is in the typemap and another field that is not
	mockedClient.EXPECT().Read(ctx, readRequest, gomock.Any()).Return(&drpc.ReadResponse{drpc.FieldValueMap{
		"c1":               {ElemValue: &drpc.RawValue{Int64Value: testutil.TestInt64Ptr(1)}},
		"fieldNotInSchema": {ElemValue: &drpc.RawValue{Int64Value: testutil.TestInt64Ptr(5)}},
		"c2":               {ElemValue: &drpc.RawValue{DoubleValue: testutil.TestFloat64Ptr(2.2)}},
		"c3":               {ElemValue: &drpc.RawValue{StringValue: testutil.TestStringPtr("f3value")}},
		"c4":               {ElemValue: &drpc.RawValue{BinaryValue: []byte{'b', 'i', 'n', 'a', 'r', 'y'}}},
		"c5":               {ElemValue: &drpc.RawValue{BoolValue: testutil.TestBoolPtr(false)}},
		"c6":               {ElemValue: &drpc.RawValue{Int32Value: testutil.TestInt32Ptr(1)}},
	}}, nil)

	// Prepare the dosa client interface using the mocked RPC layer
	sut := yarpc.Connector{Client: mockedClient, Config: testCfg}

	// perform the read
	values, err := sut.Read(ctx, testEi, map[string]dosa.FieldValue{"f1": dosa.FieldValue(int64(5))}, []string{"f1"})
	assert.Nil(t, err)                                                 // not an error
	assert.NotNil(t, values)                                           // found some values
	testutil.AssertEqForPointer(testAssert(t), int64(1), values["c1"]) // the mapped field is found, and is the right type
	testutil.AssertEqForPointer(testAssert(t), float64(2.2), values["c2"])
	testutil.AssertEqForPointer(testAssert(t), "f3value", values["c3"])
	assert.Equal(t, []byte{'b', 'i', 'n', 'a', 'r', 'y'}, values["c4"])
	testutil.AssertEqForPointer(testAssert(t), false, values["c5"])
	testutil.AssertEqForPointer(testAssert(t), int32(1), values["c6"])
	assert.Empty(t, values["fieldNotInSchema"]) // the unknown field is not present

	errCode := int32(404)
	mockedClient.EXPECT().Read(ctx, readRequest, gomock.Any()).Return(nil, &drpc.BadRequestError{ErrorCode: &errCode})
	_, err = sut.Read(ctx, testEi, map[string]dosa.FieldValue{"f1": dosa.FieldValue(int64(5))}, []string{"f1"})
	assert.True(t, dosa.ErrorIsNotFound(err))

	// make sure we actually called Read on the interface
	ctrl.Finish()
}

func TestYaRPCClient_MultiRead(t *testing.T) {
	// build a mock RPC client
	ctrl := gomock.NewController(t)
	mockedClient := dosatest.NewMockClient(ctrl)

	// Prepare the dosa client interface using the mocked RPC layer
	sut := yarpc.Connector{Client: mockedClient, Config: testCfg}

	data := []struct {
		Request     *drpc.MultiReadRequest
		Response    *drpc.MultiReadResponse
		ResponseErr error
	}{
		{
			Request: &drpc.MultiReadRequest{
				Ref: &testRPCSchemaRef,
				KeyValues: []drpc.FieldValueMap{
					{
						"f1": &drpc.Value{ElemValue: &drpc.RawValue{Int64Value: testutil.TestInt64Ptr(5)}},
					},
					{
						"f2": &drpc.Value{ElemValue: &drpc.RawValue{Int64Value: testutil.TestInt64Ptr(6)}},
					},
				},
				FieldsToRead: map[string]struct{}{"f1": {}},
			},
			Response: &drpc.MultiReadResponse{
				Results: []*drpc.EntityOrError{
					{
						EntityValues: drpc.FieldValueMap{
							"c1":               {ElemValue: &drpc.RawValue{Int64Value: testutil.TestInt64Ptr(1)}},
							"fieldNotInSchema": {ElemValue: &drpc.RawValue{Int64Value: testutil.TestInt64Ptr(5)}},
							"c2":               {ElemValue: &drpc.RawValue{DoubleValue: testutil.TestFloat64Ptr(2.2)}},
							"c3":               {ElemValue: &drpc.RawValue{StringValue: testutil.TestStringPtr("f3value")}},
							"c4":               {ElemValue: &drpc.RawValue{BinaryValue: []byte{'b', 'i', 'n', 'a', 'r', 'y'}}},
							"c5":               {ElemValue: &drpc.RawValue{BoolValue: testutil.TestBoolPtr(false)}},
							"c6":               {ElemValue: &drpc.RawValue{Int32Value: testutil.TestInt32Ptr(1)}},
						},
						Error: nil,
					},
					{
						EntityValues: drpc.FieldValueMap{
							"c1":               {ElemValue: &drpc.RawValue{Int64Value: testutil.TestInt64Ptr(2)}},
							"fieldNotInSchema": {ElemValue: &drpc.RawValue{Int64Value: testutil.TestInt64Ptr(15)}},
							"c2":               {ElemValue: &drpc.RawValue{DoubleValue: testutil.TestFloat64Ptr(12.2)}},
							"c3":               {ElemValue: &drpc.RawValue{StringValue: testutil.TestStringPtr("f3value1")}},
							"c4":               {ElemValue: &drpc.RawValue{BinaryValue: []byte{'a', 'i', '1', 'a', 'r', 'y'}}},
							"c5":               {ElemValue: &drpc.RawValue{BoolValue: testutil.TestBoolPtr(true)}},
							"c6":               {ElemValue: &drpc.RawValue{Int32Value: testutil.TestInt32Ptr(2)}},
						},
						Error: nil,
					},
				},
			},
			ResponseErr: nil,
		},
		{
			Request: &drpc.MultiReadRequest{
				Ref: &testRPCSchemaRef,
				KeyValues: []drpc.FieldValueMap{
					{
						"f1": &drpc.Value{ElemValue: &drpc.RawValue{Int64Value: testutil.TestInt64Ptr(5)}},
					},
					{
						"f2": &drpc.Value{ElemValue: &drpc.RawValue{Int64Value: testutil.TestInt64Ptr(6)}},
					},
				},
				FieldsToRead: map[string]struct{}{"f1": {}},
			},
			Response:    nil,
			ResponseErr: errors.New("test error"),
		},
		{
			Request: &drpc.MultiReadRequest{
				Ref: &testRPCSchemaRef,
				KeyValues: []drpc.FieldValueMap{
					{
						"f1": &drpc.Value{ElemValue: &drpc.RawValue{Int64Value: testutil.TestInt64Ptr(5)}},
					},
					{
						"f2": &drpc.Value{ElemValue: &drpc.RawValue{Int64Value: testutil.TestInt64Ptr(6)}},
					},
				},
				FieldsToRead: map[string]struct{}{"f1": {}},
			},
			Response: &drpc.MultiReadResponse{
				Results: []*drpc.EntityOrError{
					{
						EntityValues: drpc.FieldValueMap{
							"c1":               {ElemValue: &drpc.RawValue{Int64Value: testutil.TestInt64Ptr(1)}},
							"fieldNotInSchema": {ElemValue: &drpc.RawValue{Int64Value: testutil.TestInt64Ptr(5)}},
							"c2":               {ElemValue: &drpc.RawValue{DoubleValue: testutil.TestFloat64Ptr(2.2)}},
							"c3":               {ElemValue: &drpc.RawValue{StringValue: testutil.TestStringPtr("f3value")}},
							"c4":               {ElemValue: &drpc.RawValue{BinaryValue: []byte{'b', 'i', 'n', 'a', 'r', 'y'}}},
							"c5":               {ElemValue: &drpc.RawValue{BoolValue: testutil.TestBoolPtr(false)}},
							"c6":               {ElemValue: &drpc.RawValue{Int32Value: testutil.TestInt32Ptr(1)}},
						},
						Error: nil,
					},
					{
						Error: &drpc.Error{Msg: testutil.TestStringPtr("not found")},
					},
				},
			},
			ResponseErr: nil,
		},
	}

	for _, d := range data {
		mockedClient.EXPECT().MultiRead(ctx, d.Request, gomock.Any()).Return(d.Response, d.ResponseErr)
		// perform the multi read
		values, err := sut.MultiRead(ctx, testEi, []map[string]dosa.FieldValue{{"f1": dosa.FieldValue(int64(5))}, {"f2": dosa.FieldValue(int64(6))}}, []string{"f1"})
		if d.ResponseErr == nil {
			assert.Nil(t, err)       // not an error
			assert.NotNil(t, values) // found some values
			for i, v := range values {
				if v.Error != nil {
					assert.Contains(t, v.Error.Error(), *d.Response.Results[i].Error.Msg)
					continue
				}
				testutil.AssertEqForPointer(testAssert(t), *d.Response.Results[i].EntityValues["c1"].ElemValue.Int64Value, v.Values["c1"])
				assert.Empty(t, v.Values["fieldNotInSchema"])
				testutil.AssertEqForPointer(testAssert(t), *d.Response.Results[i].EntityValues["c2"].ElemValue.DoubleValue, v.Values["c2"])
				testutil.AssertEqForPointer(testAssert(t), *d.Response.Results[i].EntityValues["c3"].ElemValue.StringValue, v.Values["c3"])
				assert.Equal(t, d.Response.Results[i].EntityValues["c4"].ElemValue.BinaryValue, v.Values["c4"])
				testutil.AssertEqForPointer(testAssert(t), *d.Response.Results[i].EntityValues["c5"].ElemValue.BoolValue, v.Values["c5"])
				testutil.AssertEqForPointer(testAssert(t), *d.Response.Results[i].EntityValues["c6"].ElemValue.Int32Value, v.Values["c6"])
			}
			continue
		}

		assert.Error(t, err)
		assert.Contains(t, err.Error(), d.ResponseErr.Error())
	}

	// make sure we actually called Read on the interface
	ctrl.Finish()
}

func TestYaRPCClient_CreateIfNotExists(t *testing.T) {
	// build a mock RPC client
	ctrl := gomock.NewController(t)
	defer ctrl.Finish()
	mockedClient := dosatest.NewMockClient(ctrl)

	// here are the data types to test; the names are random
	valss := [][]struct {
		Name  string
		Value interface{}
	}{
		{
			{"c1", int64(1)},
			{"c2", float64(2.2)},
			{"c3", "string"},
			{"c4", []byte{'b', 'i', 'n', 'a', 'r', 'y'}},
			{"c5", false},
			{"c6", int32(2)},
			{"c7", time.Now()},
		},
		{
			{"c1", testutil.TestInt64Ptr(1)},
			{"c2", testutil.TestFloat64Ptr(2.2)},
			{"c3", testutil.TestStringPtr("string")},
			{"c4", []byte{'b', 'i', 'n', 'a', 'r', 'y'}},
			{"c5", testutil.TestBoolPtr(false)},
			{"c6", testutil.TestInt32Ptr(2)},
			{"c7", testutil.TestTimePtr(time.Now())},
		},
	}

	for _, vals := range valss {
		// build up the input field list and the output field list
		// the layout is quite different; inputs are a simple map but the actual RPC call expects a messier format
		inFields := map[string]dosa.FieldValue{}
		outFields := drpc.FieldValueMap{}
		for _, item := range vals {
			inFields[item.Name] = item.Value
			rv, _ := yarpc.RawValueFromInterface(item.Value)
			outFields[item.Name] = &drpc.Value{ElemValue: rv}
		}

		mockedClient.EXPECT().CreateIfNotExists(ctx, &drpc.CreateRequest{Ref: &testRPCSchemaRef, EntityValues: outFields}, gomock.Any())

		// create the YaRPCClient and give it the mocked RPC interface
		// see https://en.wiktionary.org/wiki/SUT for the reason this is called sut
		sut := yarpc.Connector{Client: mockedClient, Config: testCfg}

		// and run the test
		err := sut.CreateIfNotExists(ctx, testEi, inFields)
		assert.Nil(t, err)

		errCode := int32(409)
		mockedClient.EXPECT().CreateIfNotExists(ctx, &drpc.CreateRequest{Ref: &testRPCSchemaRef, EntityValues: outFields}, gomock.Any()).Return(
			&drpc.BadRequestError{ErrorCode: &errCode},
		)

		err = sut.CreateIfNotExists(ctx, testEi, inFields)
		assert.True(t, dosa.ErrorIsAlreadyExists(err))

		// cover the conversion error case
		err = sut.CreateIfNotExists(ctx, testEi, map[string]dosa.FieldValue{"c7": dosa.UUID("")})
		assert.Error(t, err)
<<<<<<< HEAD
		assert.Contains(t, err.Error(), "\"c7\"")                // must contain name of bad field
		assert.Contains(t, err.Error(), "incorrect UUID length") // must mention that the uuid is too short

=======
		assert.Contains(t, err.Error(), "\"c7\"")                     // must contain name of bad field
		assert.Contains(t, err.Error(), yarpc.ErrInCorrectUUIDLength) // must mention that the uuid is too short
>>>>>>> bdcf31a9
		assert.NoError(t, sut.Shutdown())
	}
}

func TestYaRPCClient_Upsert(t *testing.T) {
	// build a mock RPC client
	ctrl := gomock.NewController(t)
	defer ctrl.Finish()
	mockedClient := dosatest.NewMockClient(ctrl)

	// here are the data types to test; the names are random
	valss := [][]struct {
		Name  string
		Value interface{}
	}{
		{
			{"c1", int64(1)},
			{"c2", float64(2.2)},
			{"c3", "string"},
			{"c4", []byte{'b', 'i', 'n', 'a', 'r', 'y'}},
			{"c5", false},
			{"c6", int32(2)},
			{"c7", time.Now()},
		},
		{
			{"c1", testutil.TestInt64Ptr(1)},
			{"c2", testutil.TestFloat64Ptr(2.2)},
			{"c3", testutil.TestStringPtr("string")},
			{"c4", []byte{'b', 'i', 'n', 'a', 'r', 'y'}},
			{"c5", testutil.TestBoolPtr(false)},
			{"c6", testutil.TestInt32Ptr(2)},
			{"c7", testutil.TestTimePtr(time.Now())},
		},
	}

	for _, vals := range valss {
		// build up the input field list and the output field list
		// the layout is quite different; inputs are a simple map but the actual RPC call expects a messier format
		inFields := map[string]dosa.FieldValue{}
		outFields := map[string]*drpc.Value{}
		for _, item := range vals {
			inFields[item.Name] = item.Value
			rv, _ := yarpc.RawValueFromInterface(item.Value)
			outFields[item.Name] = &drpc.Value{ElemValue: rv}
		}

		mockedClient.EXPECT().Upsert(ctx, &drpc.UpsertRequest{
			Ref:          &testRPCSchemaRef,
			EntityValues: outFields,
		}, gomock.Any())

		// create the YaRPCClient and give it the mocked RPC interface
		// see https://en.wiktionary.org/wiki/SUT for the reason this is called sut
		sut := yarpc.Connector{Client: mockedClient, Config: testCfg}

		// and run the test, first with a nil FieldsToUpdate, then with a specific list
		err := sut.Upsert(ctx, testEi, inFields)
		assert.Nil(t, err)

		// cover the conversion error case
		err = sut.Upsert(ctx, testEi, map[string]dosa.FieldValue{"c7": dosa.UUID("")})
		assert.Error(t, err)
		assert.Contains(t, err.Error(), "\"c7\"")                // must contain name of bad field
		assert.Contains(t, err.Error(), "incorrect UUID length") // must mention that the uuid is too short
	}
}

type TestDosaObject struct {
	dosa.Entity `dosa:"primaryKey=(F1, F2), etl=on"`
	F1          int64
	F2          int32
}

func TestClient_CheckSchema(t *testing.T) {
	// build a mock RPC client
	ctrl := gomock.NewController(t)
	mockedClient := dosatest.NewMockClient(ctrl)
	sp := "scope"
	prefix := "prefix"

	sut := yarpc.Connector{Client: mockedClient, Config: testCfg}

	ed, err := dosa.TableFromInstance(&TestDosaObject{})
	assert.NoError(t, err)
	assert.Equal(t, ed.ETL, dosa.EtlOn)
	expectedRequest := &drpc.CheckSchemaRequest{
		Scope:      &sp,
		NamePrefix: &prefix,
		EntityDefs: yarpc.EntityDefsToThrift([]*dosa.EntityDefinition{&ed.EntityDefinition}),
	}
	assert.Equal(t, yarpc.ETLStateToThrift(ed.ETL), *expectedRequest.EntityDefs[0].Etl)
	expectedRequest2 := &drpc.CanUpsertSchemaRequest{
		Scope:      &sp,
		NamePrefix: &prefix,
		EntityDefs: yarpc.EntityDefsToThrift([]*dosa.EntityDefinition{&ed.EntityDefinition}),
	}
	v := int32(1)

	mockedClient.EXPECT().CheckSchema(ctx, gomock.Any(), gomock.Any()).Do(func(_ context.Context, request *drpc.CheckSchemaRequest, opts yarpc2.CallOption) {
		assert.Equal(t, expectedRequest, request)
		assert.NotNil(t, request.EntityDefs[0].Etl)
	}).Return(&drpc.CheckSchemaResponse{Version: &v}, nil)
	sr, err := sut.CheckSchema(ctx, sp, prefix, []*dosa.EntityDefinition{&ed.EntityDefinition})
	assert.NoError(t, err)
	assert.Equal(t, v, sr)

	mockedClient.EXPECT().CanUpsertSchema(ctx, gomock.Any(), gomock.Any()).Do(func(_ context.Context, request *drpc.CanUpsertSchemaRequest, opts yarpc2.CallOption) {
		assert.Equal(t, expectedRequest2, request)
	}).Return(&drpc.CanUpsertSchemaResponse{Version: &v}, nil)
	sr, err = sut.CanUpsertSchema(ctx, sp, prefix, []*dosa.EntityDefinition{&ed.EntityDefinition})
	assert.NoError(t, err)
	assert.Equal(t, v, sr)
}

func TestClient_CheckSchemaStatus(t *testing.T) {
	// build a mock RPC client
	ctrl := gomock.NewController(t)
	mockedClient := dosatest.NewMockClient(ctrl)
	sp := "scope"
	prefix := "prefix"
	version := int32(1)
	sut := yarpc.Connector{Client: mockedClient, Config: testCfg}

	expectedRequest := &drpc.CheckSchemaStatusRequest{
		Scope:      &sp,
		NamePrefix: &prefix,
		Version:    &version,
	}

	mockedClient.EXPECT().CheckSchemaStatus(ctx, gomock.Any(), gomock.Any()).Do(func(_ context.Context, request *drpc.CheckSchemaStatusRequest, opts yarpc2.CallOption) {
		assert.Equal(t, expectedRequest, request)
	}).Return(&drpc.CheckSchemaStatusResponse{Version: &version}, nil)

	sr, err := sut.CheckSchemaStatus(ctx, sp, prefix, version)
	assert.NoError(t, err)
	assert.Equal(t, version, sr.Version)
}

func TestClient_UpsertSchema(t *testing.T) {
	// build a mock RPC client
	ctrl := gomock.NewController(t)
	mockedClient := dosatest.NewMockClient(ctrl)
	sut := yarpc.Connector{Client: mockedClient, Config: testCfg}

	ed, err := dosa.TableFromInstance(&TestDosaObject{})
	assert.NoError(t, err)
	sp := "scope"
	prefix := "prefix"

	expectedRequest := &drpc.UpsertSchemaRequest{
		Scope:      &sp,
		NamePrefix: &prefix,
		EntityDefs: yarpc.EntityDefsToThrift([]*dosa.EntityDefinition{&ed.EntityDefinition}),
	}
	v := int32(1)
	mockedClient.EXPECT().UpsertSchema(ctx, gomock.Any(), gomock.Any()).Do(func(_ context.Context, request *drpc.UpsertSchemaRequest, option yarpc2.CallOption) {
		assert.Equal(t, expectedRequest, request)
	}).Return(&drpc.UpsertSchemaResponse{Version: &v}, nil)
	result, err := sut.UpsertSchema(ctx, sp, prefix, []*dosa.EntityDefinition{&ed.EntityDefinition})
	assert.NoError(t, err)
	assert.Equal(t, &dosa.SchemaStatus{Version: v}, result)

	mockedClient.EXPECT().UpsertSchema(ctx, gomock.Any(), gomock.Any()).Return(nil, errors.New("test error"))
	_, err = sut.UpsertSchema(ctx, sp, prefix, []*dosa.EntityDefinition{&ed.EntityDefinition})
	assert.Error(t, err)
	assert.Contains(t, err.Error(), "test error")
}

func TestClient_CreateScope(t *testing.T) {
	// build a mock RPC client
	ctrl := gomock.NewController(t)
	mockedClient := dosatest.NewMockClient(ctrl)

	sut := yarpc.Connector{Client: mockedClient, Config: testCfg}
	mockedClient.EXPECT().CreateScope(ctx, gomock.Any(), gomock.Any()).Return(nil)
	err := sut.CreateScope(ctx, "scope", "fred")
	assert.NoError(t, err)

	mockedClient.EXPECT().CreateScope(ctx, gomock.Any(), gomock.Any()).Return(errors.New("test error"))
	err = sut.CreateScope(ctx, "scope", "fred")
	assert.Error(t, err)
	assert.Contains(t, err.Error(), "test error")
}

func TestClient_TruncateScope(t *testing.T) {
	// build a mock RPC client
	ctrl := gomock.NewController(t)
	mockedClient := dosatest.NewMockClient(ctrl)
	sut := yarpc.Connector{Client: mockedClient, Config: testCfg}

	mockedClient.EXPECT().TruncateScope(ctx, gomock.Any(), gomock.Any()).Return(nil)
	err := sut.TruncateScope(ctx, "scope")
	assert.NoError(t, err)

	mockedClient.EXPECT().TruncateScope(ctx, gomock.Any(), gomock.Any()).Return(errors.New("test error"))
	err = sut.TruncateScope(ctx, "scope")
	assert.Error(t, err)
	assert.Contains(t, err.Error(), "test error")
}

func TestClient_DropScope(t *testing.T) {
	// build a mock RPC client
	ctrl := gomock.NewController(t)
	mockedClient := dosatest.NewMockClient(ctrl)
	sut := yarpc.Connector{Client: mockedClient, Config: testCfg}

	mockedClient.EXPECT().DropScope(ctx, gomock.Any(), gomock.Any()).Return(nil)
	err := sut.DropScope(ctx, "scope")
	assert.NoError(t, err)

	mockedClient.EXPECT().DropScope(ctx, gomock.Any(), gomock.Any()).Return(errors.New("test error"))
	err = sut.DropScope(ctx, "scope")
	assert.Error(t, err)
	assert.Contains(t, err.Error(), "test error")
}

func TestConnector_Range(t *testing.T) {
	ctrl := gomock.NewController(t)
	defer ctrl.Finish()
	mockedClient := dosatest.NewMockClient(ctrl)

	testToken := "testToken"
	responseToken := "responseToken"
	testLimit := int32(32)
	// set up the parameters
	op := drpc.OperatorEq
	fieldName := "c1"
	fieldName1 := "c2"
	field := drpc.Field{&fieldName, &drpc.Value{ElemValue: &drpc.RawValue{Int64Value: testutil.TestInt64Ptr(10)}}}
	field1 := drpc.Field{&fieldName1, &drpc.Value{ElemValue: &drpc.RawValue{Int64Value: testutil.TestInt64Ptr(10)}}}

	// Prepare the dosa client interface using the mocked RPC layer
	sut := yarpc.Connector{Client: mockedClient, Config: testCfg}

	// successful call, return results
	mockedClient.EXPECT().Range(ctx, gomock.Any(), gomock.Any()).Do(func(_ context.Context, request *drpc.RangeRequest, opts yarpc2.CallOption) {
		assert.Equal(t, map[string]struct{}{"c1": {}}, request.FieldsToRead)
		assert.Equal(t, testLimit, *request.Limit)
		assert.Equal(t, testRPCSchemaRef, *request.Ref)
		assert.Equal(t, testToken, *request.Token)
		for _, c := range request.Conditions {
			assert.Equal(t, c.Op, &op)
			if *c.Field.Name == fieldName {
				assert.Equal(t, c.Field, &field)
			} else {
				assert.Equal(t, c.Field, &field1)
			}
		}
		assert.Equal(t, len(request.Conditions), 2)
	}).Return(&drpc.RangeResponse{
		Entities: []drpc.FieldValueMap{
			{
				"c1":               {ElemValue: &drpc.RawValue{Int64Value: testutil.TestInt64Ptr(1)}},
				"fieldNotInSchema": {ElemValue: &drpc.RawValue{Int64Value: testutil.TestInt64Ptr(5)}},
				"c2":               {ElemValue: &drpc.RawValue{DoubleValue: testutil.TestFloat64Ptr(2.2)}},
			},
		},
		NextToken: &responseToken,
	}, nil)

	values, token, err := sut.Range(ctx, testEi, map[string][]*dosa.Condition{
		"c1": {&dosa.Condition{
			Value: int64(10),
			Op:    dosa.Eq,
		}},
		"c2": {&dosa.Condition{
			Value: int64(10),
			Op:    dosa.Eq,
		}},
	}, []string{"c1"}, testToken, 32)
	assert.NoError(t, err)
	assert.Equal(t, responseToken, token)
	assert.NotNil(t, values)
	assert.Equal(t, 1, len(values))
	testutil.AssertEqForPointer(testAssert(t), int64(1), values[0]["c1"])
	testutil.AssertEqForPointer(testAssert(t), float64(2.2), values[0]["c2"])

	// perform a not found request
	mockedClient.EXPECT().Range(ctx, gomock.Any(), gomock.Any()).
		Return(nil, &dosa.ErrNotFound{}).Times(1)
	values, token, err = sut.Range(ctx, testEi, map[string][]*dosa.Condition{"c2": {&dosa.Condition{
		Value: float64(3.3),
		Op:    dosa.Eq,
	}}}, nil, "", 64)
	assert.Nil(t, values)
	assert.Empty(t, token)
	assert.Error(t, err)
	assert.True(t, dosa.ErrorIsNotFound(err))

	// perform a generic error request
	mockedClient.EXPECT().Range(ctx, gomock.Any(), gomock.Any()).
		Return(nil, errors.New("test error")).Times(1)
	values, token, err = sut.Range(ctx, testEi, map[string][]*dosa.Condition{"c2": {&dosa.Condition{
		Value: float64(3.3),
		Op:    dosa.Eq,
	}}}, nil, "", 64)
	assert.Nil(t, values)
	assert.Empty(t, token)
	assert.Error(t, err)
	assert.Contains(t, err.Error(), "test error")

	// perform remove range with a bad field value
	_, _, err = sut.Range(ctx, testEi, map[string][]*dosa.Condition{
		"c7": {&dosa.Condition{
			Value: dosa.UUID("baduuid"),
			Op:    dosa.Eq,
		}},
	}, nil, "", 64)
	assert.Error(t, err)
<<<<<<< HEAD
	assert.EqualError(t, errors.Cause(err), "uuid: incorrect UUID length: baduuid")
=======
	assert.EqualError(t, errors.Cause(err), fmt.Sprintf("%s: baduuid", yarpc.ErrInCorrectUUIDLength))
>>>>>>> bdcf31a9
}

func TestConnector_RemoveRange(t *testing.T) {
	ctrl := gomock.NewController(t)
	defer ctrl.Finish()
	mockedClient := dosatest.NewMockClient(ctrl)

	sut := yarpc.Connector{Client: mockedClient, Config: testCfg}
	fieldName := "c1"
	field := drpc.Field{&fieldName, &drpc.Value{ElemValue: &drpc.RawValue{Int64Value: testutil.TestInt64Ptr(10)}}}
	op := drpc.OperatorEq

	mockedClient.EXPECT().RemoveRange(ctx, gomock.Any(), gomock.Any()).Do(func(_ context.Context, request *drpc.RemoveRangeRequest, option yarpc2.CallOption) {
		assert.Equal(t, testRPCSchemaRef, *request.Ref)
		assert.Equal(t, len(request.Conditions), 1)
		condition := request.Conditions[0]
		assert.Equal(t, fieldName, *condition.Field.Name)
		assert.Equal(t, field.Value, condition.Field.Value)
		assert.Equal(t, &op, condition.Op)
	}).Return(nil)

	err := sut.RemoveRange(ctx, testEi, map[string][]*dosa.Condition{
		"c1": {&dosa.Condition{
			Value: int64(10),
			Op:    dosa.Eq,
		}},
	})
	assert.NoError(t, err)

	// perform a generic error request
	mockedClient.EXPECT().RemoveRange(ctx, gomock.Any(), gomock.Any()).Return(errors.New("test error")).Times(1)
	err = sut.RemoveRange(ctx, testEi, map[string][]*dosa.Condition{"c2": {&dosa.Condition{
		Value: 3.3,
		Op:    dosa.Eq,
	}}})
	assert.Error(t, err)
	assert.Contains(t, err.Error(), "test error")

	// perform remove range with a bad field value
	err = sut.RemoveRange(ctx, testEi, map[string][]*dosa.Condition{
		"c7": {&dosa.Condition{
			Value: dosa.UUID("baduuid"),
			Op:    dosa.Eq,
		}},
	})
	assert.Error(t, err)
	assert.EqualError(t, errors.Cause(err), "uuid: incorrect UUID length: baduuid")
}

func TestConnector_Scan(t *testing.T) {
	ctrl := gomock.NewController(t)
	defer ctrl.Finish()
	mockedClient := dosatest.NewMockClient(ctrl)

	testToken := "testToken"
	responseToken := "responseToken"
	testLimit := int32(32)
	// set up the parameters for success request
	sr := &drpc.ScanRequest{
		Ref:          &testRPCSchemaRef,
		Token:        &testToken,
		Limit:        &testLimit,
		FieldsToRead: map[string]struct{}{"c1": {}},
	}

	// set up the parameters for notfound request
	srNotFound := &drpc.ScanRequest{
		Ref:          &testRPCSchemaRef,
		Token:        &testToken,
		Limit:        &testLimit,
		FieldsToRead: map[string]struct{}{"c2": {}},
	}

	// set up the parameters for error request
	srErr := &drpc.ScanRequest{
		Ref:          &testRPCSchemaRef,
		Token:        &testToken,
		Limit:        &testLimit,
		FieldsToRead: map[string]struct{}{"c3": {}},
	}

	// successful call, return results
	mockedClient.EXPECT().Scan(ctx, sr, gomock.Any()).
		Do(func(_ context.Context, r *drpc.ScanRequest, option yarpc2.CallOption) {
			assert.Equal(t, sr, r)
		}).
		Return(&drpc.ScanResponse{
			Entities: []drpc.FieldValueMap{
				{
					"c1":               {ElemValue: &drpc.RawValue{Int64Value: testutil.TestInt64Ptr(1)}},
					"fieldNotInSchema": {ElemValue: &drpc.RawValue{Int64Value: testutil.TestInt64Ptr(5)}},
					"c2":               {ElemValue: &drpc.RawValue{DoubleValue: testutil.TestFloat64Ptr(2.2)}},
				},
			},
			NextToken: &responseToken,
		}, nil)
	// failed call, return error
	mockedClient.EXPECT().Scan(ctx, srErr, gomock.Any()).
		Return(nil, errors.New("test error"))
	// no results, make sure error is exact
	mockedClient.EXPECT().Scan(ctx, srNotFound, gomock.Any()).
		Return(nil, &dosa.ErrNotFound{})

	// Prepare the dosa client interface using the mocked RPC layer
	sut := yarpc.Connector{Client: mockedClient, Config: testCfg}

	// perform the successful request
	values, token, err := sut.Scan(ctx, testEi, []string{"c1"}, testToken, 32)
	assert.NoError(t, err)
	assert.Equal(t, responseToken, token)
	assert.NotNil(t, values)
	assert.Equal(t, 1, len(values))
	testutil.AssertEqForPointer(testAssert(t), int64(1), values[0]["c1"])
	testutil.AssertEqForPointer(testAssert(t), float64(2.2), values[0]["c2"])

	// perform a not found request
	values, token, err = sut.Scan(ctx, testEi, []string{"c2"}, testToken, 32)
	assert.Nil(t, values)
	assert.Empty(t, token)
	assert.Error(t, err)
	assert.True(t, dosa.ErrorIsNotFound(err))

	// perform a generic error request
	values, token, err = sut.Scan(ctx, testEi, []string{"c3"}, testToken, 32)
	assert.Nil(t, values)
	assert.Empty(t, token)
	assert.Error(t, err)
	assert.Contains(t, err.Error(), "test error")

}

func TestConnector_Remove(t *testing.T) {
	// build a mock RPC client
	ctrl := gomock.NewController(t)
	mockedClient := dosatest.NewMockClient(ctrl)

	// set up the parameters
	removeRequest := &drpc.RemoveRequest{
		Ref:       &testRPCSchemaRef,
		KeyValues: map[string]*drpc.Value{"f1": {ElemValue: &drpc.RawValue{Int64Value: testutil.TestInt64Ptr(5)}}},
	}

	// we expect a single call to Read, and we return back two fields, f1 which is in the typemap and another field that is not
	mockedClient.EXPECT().Remove(ctx, removeRequest, gomock.Any()).Return(nil)

	// Prepare the dosa client interface using the mocked RPC layer
	sut := yarpc.Connector{Client: mockedClient, Config: testCfg}

	// perform the read
	err := sut.Remove(ctx, testEi, map[string]dosa.FieldValue{"f1": dosa.FieldValue(int64(5))})
	assert.Nil(t, err) // not an error

	// cover the conversion error case
	err = sut.Remove(ctx, testEi, map[string]dosa.FieldValue{"c7": dosa.UUID("321")})
	assert.Error(t, err)
<<<<<<< HEAD
	assert.Contains(t, err.Error(), "\"c7\"")                // must contain name of bad field
	assert.Contains(t, err.Error(), "incorrect UUID length") // must mention that the uuid is too short
=======
	assert.Contains(t, err.Error(), "\"c7\"")                     // must contain name of bad field
	assert.Contains(t, err.Error(), yarpc.ErrInCorrectUUIDLength) // must mention that the uuid is too short
>>>>>>> bdcf31a9

	// make sure we actually called Read on the interface
	ctrl.Finish()
}

// TestPanic is an unimplemented method test for coverage, remove these as they are implemented
func TestPanic(t *testing.T) {
	ctrl := gomock.NewController(t)
	mockedClient := dosatest.NewMockClient(ctrl)

	sut := yarpc.Connector{Client: mockedClient, Config: testCfg}

	assert.Panics(t, func() {
		sut.MultiUpsert(ctx, testEi, nil)
	})

	assert.Panics(t, func() {
		sut.MultiRemove(ctx, testEi, nil)
	})

	assert.Panics(t, func() {
		sut.ScopeExists(ctx, "")
	})
}<|MERGE_RESOLUTION|>--- conflicted
+++ resolved
@@ -433,14 +433,8 @@
 		// cover the conversion error case
 		err = sut.CreateIfNotExists(ctx, testEi, map[string]dosa.FieldValue{"c7": dosa.UUID("")})
 		assert.Error(t, err)
-<<<<<<< HEAD
-		assert.Contains(t, err.Error(), "\"c7\"")                // must contain name of bad field
-		assert.Contains(t, err.Error(), "incorrect UUID length") // must mention that the uuid is too short
-
-=======
 		assert.Contains(t, err.Error(), "\"c7\"")                     // must contain name of bad field
 		assert.Contains(t, err.Error(), yarpc.ErrInCorrectUUIDLength) // must mention that the uuid is too short
->>>>>>> bdcf31a9
 		assert.NoError(t, sut.Shutdown())
 	}
 }
@@ -750,11 +744,7 @@
 		}},
 	}, nil, "", 64)
 	assert.Error(t, err)
-<<<<<<< HEAD
-	assert.EqualError(t, errors.Cause(err), "uuid: incorrect UUID length: baduuid")
-=======
 	assert.EqualError(t, errors.Cause(err), fmt.Sprintf("%s: baduuid", yarpc.ErrInCorrectUUIDLength))
->>>>>>> bdcf31a9
 }
 
 func TestConnector_RemoveRange(t *testing.T) {
@@ -910,13 +900,8 @@
 	// cover the conversion error case
 	err = sut.Remove(ctx, testEi, map[string]dosa.FieldValue{"c7": dosa.UUID("321")})
 	assert.Error(t, err)
-<<<<<<< HEAD
-	assert.Contains(t, err.Error(), "\"c7\"")                // must contain name of bad field
-	assert.Contains(t, err.Error(), "incorrect UUID length") // must mention that the uuid is too short
-=======
 	assert.Contains(t, err.Error(), "\"c7\"")                     // must contain name of bad field
 	assert.Contains(t, err.Error(), yarpc.ErrInCorrectUUIDLength) // must mention that the uuid is too short
->>>>>>> bdcf31a9
 
 	// make sure we actually called Read on the interface
 	ctrl.Finish()
