// Copyright (c) 2017 Uber Technologies, Inc.
//
// Permission is hereby granted, free of charge, to any person obtaining a copy
// of this software and associated documentation files (the "Software"), to deal
// in the Software without restriction, including without limitation the rights
// to use, copy, modify, merge, publish, distribute, sublicense, and/or sell
// copies of the Software, and to permit persons to whom the Software is
// furnished to do so, subject to the following conditions:
//
// The above copyright notice and this permission notice shall be included in
// all copies or substantial portions of the Software.
//
// THE SOFTWARE IS PROVIDED "AS IS", WITHOUT WARRANTY OF ANY KIND, EXPRESS OR
// IMPLIED, INCLUDING BUT NOT LIMITED TO THE WARRANTIES OF MERCHANTABILITY,
// FITNESS FOR A PARTICULAR PURPOSE AND NONINFRINGEMENT. IN NO EVENT SHALL THE
// AUTHORS OR COPYRIGHT HOLDERS BE LIABLE FOR ANY CLAIM, DAMAGES OR OTHER
// LIABILITY, WHETHER IN AN ACTION OF CONTRACT, TORT OR OTHERWISE, ARISING FROM,
// OUT OF OR IN CONNECTION WITH THE SOFTWARE OR THE USE OR OTHER DEALINGS IN
// THE SOFTWARE.

package yarpc_test

import (
	"context"
	"testing"
	"time"

	"go.uber.org/yarpc/api/transport/transporttest"

	"github.com/golang/mock/gomock"
	"github.com/pkg/errors"
	"github.com/stretchr/testify/assert"
	"github.com/uber-go/dosa"
	"github.com/uber-go/dosa/connectors/yarpc"
	"github.com/uber-go/dosa/testutil"
	drpc "github.com/uber/dosa-idl/.gen/dosa"
	"github.com/uber/dosa-idl/.gen/dosa/dosatest"
	tchan "github.com/uber/tchannel-go"
	yarpc2 "go.uber.org/yarpc"
)

var testEi = &dosa.EntityInfo{
	Ref: &testSchemaRef,
	Def: &dosa.EntityDefinition{
		Columns: []*dosa.ColumnDefinition{
			{Name: "f1", Type: dosa.String},
			{Name: "c1", Type: dosa.Int64},
			{Name: "c2", Type: dosa.Double},
			{Name: "c3", Type: dosa.String},
			{Name: "c4", Type: dosa.Blob},
			{Name: "c5", Type: dosa.Bool},
			{Name: "c6", Type: dosa.Int32},
			{Name: "c7", Type: dosa.TUUID},
		},
		Key: &dosa.PrimaryKey{
			PartitionKeys: []string{"f1"},
		},
		Name: "t1",
	},
}

var testSchemaRef = dosa.SchemaRef{
	Scope:      "scope1",
	NamePrefix: "namePrefix",
	EntityName: "eName",
	Version:    12345,
}

var testRPCSchemaRef = drpc.SchemaRef{
	Scope:      testutil.TestStringPtr("scope1"),
	NamePrefix: testutil.TestStringPtr("namePrefix"),
	EntityName: testutil.TestStringPtr("eName"),
	Version:    testutil.TestInt32Ptr(12345),
}

var testCfg = &yarpc.Config{
	CallerName:  "test",
	ServiceName: "test",
}

var ctx = context.Background()

func testAssert(t *testing.T) testutil.TestAssertFn {
	return func(a, b interface{}) {
		assert.Equal(t, a, b)
	}
}

func TestYaRPCClient_NewConnectorWithTransport(t *testing.T) {
	ctrl := gomock.NewController(t)
	cc := transporttest.NewMockClientConfig(ctrl)
	cc.EXPECT().Caller().Return("test")
	cc.EXPECT().Service().Return("test")
	assert.NotNil(t, yarpc.NewConnectorWithTransport(cc))
	ctrl.Finish()
}

func TestYaRPCClient_NewConnectorWithChannel(t *testing.T) {
	// if we can call this with a real tchannel instance, only errors can occur
	// when trying to initialize the dispatcher, which also shouldn't return
	// an error since we're providing a known, compatible configuration.
	ch, err := tchan.NewChannel("mysvc", &tchan.ChannelOptions{
		ProcessName: "pname",
	})
	assert.NoError(t, err)
	assert.NotNil(t, ch)
	conn, err := yarpc.NewConnectorWithChannel(ch)
	assert.NoError(t, err)
	assert.NotNil(t, conn)
}

func TestYaRPCClient_NewConnector(t *testing.T) {
	cases := []struct {
		cfg     yarpc.Config
		isErr   bool
		isPanic bool
	}{
		{
			// invalid host
			cfg:   yarpc.Config{},
			isErr: true,
		}, {
			// invalid port
			cfg: yarpc.Config{
				Host: "localhost",
			},
			isErr: true,
		}, {
			// invalid transport
			cfg: yarpc.Config{
				Host: "localhost",
				Port: "8080",
			},
			isErr: true,
		}, {
			// dispatcher start error (panic)
			cfg: yarpc.Config{
				Transport:   "http",
				Host:        "localhost",
				Port:        "8080",
				CallerName:  "-",
				ServiceName: "dosa-gateway",
			},
			isPanic: true,
		}, {
			// success
			cfg: yarpc.Config{
				Transport:   "http",
				Host:        "localhost",
				Port:        "8080",
				CallerName:  "dosa-test",
				ServiceName: "dosa-gateway",
			},
		}, {
			// success
			cfg: yarpc.Config{
				Transport:   "tchannel",
				Host:        "localhost",
				Port:        "8080",
				CallerName:  "dosa-test",
				ServiceName: "dosa-gateway",
			},
		},
	}

	for _, c := range cases {
		if c.isPanic {
			assert.Panics(t, func() {
				yarpc.NewConnector(&c.cfg)
			})
			continue
		}

		conn, err := yarpc.NewConnector(&c.cfg)
		if c.isErr {
			assert.Error(t, err)
			assert.Nil(t, conn)
			continue
		}
		assert.NoError(t, err)
		assert.NotNil(t, conn)
	}
}

// Test a happy path read of one column and specify the primary key
func TestYaRPCClient_Read(t *testing.T) {
	// build a mock RPC client
	ctrl := gomock.NewController(t)
	mockedClient := dosatest.NewMockClient(ctrl)

	// set up the parameters
	readRequest := &drpc.ReadRequest{
		Ref:          &testRPCSchemaRef,
		KeyValues:    map[string]*drpc.Value{"f1": {ElemValue: &drpc.RawValue{Int64Value: testutil.TestInt64Ptr(5)}}},
		FieldsToRead: map[string]struct{}{"f1": {}},
	}

	// we expect a single call to Read, and we return back two fields, f1 which is in the typemap and another field that is not
	mockedClient.EXPECT().Read(ctx, readRequest, gomock.Any()).Return(&drpc.ReadResponse{drpc.FieldValueMap{
		"c1":               {ElemValue: &drpc.RawValue{Int64Value: testutil.TestInt64Ptr(1)}},
		"fieldNotInSchema": {ElemValue: &drpc.RawValue{Int64Value: testutil.TestInt64Ptr(5)}},
		"c2":               {ElemValue: &drpc.RawValue{DoubleValue: testutil.TestFloat64Ptr(2.2)}},
		"c3":               {ElemValue: &drpc.RawValue{StringValue: testutil.TestStringPtr("f3value")}},
		"c4":               {ElemValue: &drpc.RawValue{BinaryValue: []byte{'b', 'i', 'n', 'a', 'r', 'y'}}},
		"c5":               {ElemValue: &drpc.RawValue{BoolValue: testutil.TestBoolPtr(false)}},
		"c6":               {ElemValue: &drpc.RawValue{Int32Value: testutil.TestInt32Ptr(1)}},
	}}, nil)

	// Prepare the dosa client interface using the mocked RPC layer
	sut := yarpc.Connector{Client: mockedClient, Config: testCfg}

	// perform the read
	values, err := sut.Read(ctx, testEi, map[string]dosa.FieldValue{"f1": dosa.FieldValue(int64(5))}, []string{"f1"})
	assert.Nil(t, err)                                                 // not an error
	assert.NotNil(t, values)                                           // found some values
	testutil.AssertEqForPointer(testAssert(t), int64(1), values["c1"]) // the mapped field is found, and is the right type
	testutil.AssertEqForPointer(testAssert(t), float64(2.2), values["c2"])
	testutil.AssertEqForPointer(testAssert(t), "f3value", values["c3"])
	assert.Equal(t, []byte{'b', 'i', 'n', 'a', 'r', 'y'}, values["c4"])
	testutil.AssertEqForPointer(testAssert(t), false, values["c5"])
	testutil.AssertEqForPointer(testAssert(t), int32(1), values["c6"])
	assert.Empty(t, values["fieldNotInSchema"]) // the unknown field is not present

	errCode := int32(404)
	mockedClient.EXPECT().Read(ctx, readRequest, gomock.Any()).Return(nil, &drpc.BadRequestError{ErrorCode: &errCode})
	_, err = sut.Read(ctx, testEi, map[string]dosa.FieldValue{"f1": dosa.FieldValue(int64(5))}, []string{"f1"})
	assert.True(t, dosa.ErrorIsNotFound(err))

	// make sure we actually called Read on the interface
	ctrl.Finish()
}

func TestYaRPCClient_MultiRead(t *testing.T) {
	// build a mock RPC client
	ctrl := gomock.NewController(t)
	mockedClient := dosatest.NewMockClient(ctrl)

	// Prepare the dosa client interface using the mocked RPC layer
	sut := yarpc.Connector{Client: mockedClient, Config: testCfg}

	data := []struct {
		Request     *drpc.MultiReadRequest
		Response    *drpc.MultiReadResponse
		ResponseErr error
	}{
		{
			Request: &drpc.MultiReadRequest{
				Ref: &testRPCSchemaRef,
				KeyValues: []drpc.FieldValueMap{
					{
						"f1": &drpc.Value{ElemValue: &drpc.RawValue{Int64Value: testutil.TestInt64Ptr(5)}},
					},
					{
						"f2": &drpc.Value{ElemValue: &drpc.RawValue{Int64Value: testutil.TestInt64Ptr(6)}},
					},
				},
				FieldsToRead: map[string]struct{}{"f1": {}},
			},
			Response: &drpc.MultiReadResponse{
				Results: []*drpc.EntityOrError{
					{
						EntityValues: drpc.FieldValueMap{
							"c1":               {ElemValue: &drpc.RawValue{Int64Value: testutil.TestInt64Ptr(1)}},
							"fieldNotInSchema": {ElemValue: &drpc.RawValue{Int64Value: testutil.TestInt64Ptr(5)}},
							"c2":               {ElemValue: &drpc.RawValue{DoubleValue: testutil.TestFloat64Ptr(2.2)}},
							"c3":               {ElemValue: &drpc.RawValue{StringValue: testutil.TestStringPtr("f3value")}},
							"c4":               {ElemValue: &drpc.RawValue{BinaryValue: []byte{'b', 'i', 'n', 'a', 'r', 'y'}}},
							"c5":               {ElemValue: &drpc.RawValue{BoolValue: testutil.TestBoolPtr(false)}},
							"c6":               {ElemValue: &drpc.RawValue{Int32Value: testutil.TestInt32Ptr(1)}},
						},
						Error: nil,
					},
					{
						EntityValues: drpc.FieldValueMap{
							"c1":               {ElemValue: &drpc.RawValue{Int64Value: testutil.TestInt64Ptr(2)}},
							"fieldNotInSchema": {ElemValue: &drpc.RawValue{Int64Value: testutil.TestInt64Ptr(15)}},
							"c2":               {ElemValue: &drpc.RawValue{DoubleValue: testutil.TestFloat64Ptr(12.2)}},
							"c3":               {ElemValue: &drpc.RawValue{StringValue: testutil.TestStringPtr("f3value1")}},
							"c4":               {ElemValue: &drpc.RawValue{BinaryValue: []byte{'a', 'i', '1', 'a', 'r', 'y'}}},
							"c5":               {ElemValue: &drpc.RawValue{BoolValue: testutil.TestBoolPtr(true)}},
							"c6":               {ElemValue: &drpc.RawValue{Int32Value: testutil.TestInt32Ptr(2)}},
						},
						Error: nil,
					},
				},
			},
			ResponseErr: nil,
		},
		{
			Request: &drpc.MultiReadRequest{
				Ref: &testRPCSchemaRef,
				KeyValues: []drpc.FieldValueMap{
					{
						"f1": &drpc.Value{ElemValue: &drpc.RawValue{Int64Value: testutil.TestInt64Ptr(5)}},
					},
					{
						"f2": &drpc.Value{ElemValue: &drpc.RawValue{Int64Value: testutil.TestInt64Ptr(6)}},
					},
				},
				FieldsToRead: map[string]struct{}{"f1": {}},
			},
			Response:    nil,
			ResponseErr: errors.New("test error"),
		},
		{
			Request: &drpc.MultiReadRequest{
				Ref: &testRPCSchemaRef,
				KeyValues: []drpc.FieldValueMap{
					{
						"f1": &drpc.Value{ElemValue: &drpc.RawValue{Int64Value: testutil.TestInt64Ptr(5)}},
					},
					{
						"f2": &drpc.Value{ElemValue: &drpc.RawValue{Int64Value: testutil.TestInt64Ptr(6)}},
					},
				},
				FieldsToRead: map[string]struct{}{"f1": {}},
			},
			Response: &drpc.MultiReadResponse{
				Results: []*drpc.EntityOrError{
					{
						EntityValues: drpc.FieldValueMap{
							"c1":               {ElemValue: &drpc.RawValue{Int64Value: testutil.TestInt64Ptr(1)}},
							"fieldNotInSchema": {ElemValue: &drpc.RawValue{Int64Value: testutil.TestInt64Ptr(5)}},
							"c2":               {ElemValue: &drpc.RawValue{DoubleValue: testutil.TestFloat64Ptr(2.2)}},
							"c3":               {ElemValue: &drpc.RawValue{StringValue: testutil.TestStringPtr("f3value")}},
							"c4":               {ElemValue: &drpc.RawValue{BinaryValue: []byte{'b', 'i', 'n', 'a', 'r', 'y'}}},
							"c5":               {ElemValue: &drpc.RawValue{BoolValue: testutil.TestBoolPtr(false)}},
							"c6":               {ElemValue: &drpc.RawValue{Int32Value: testutil.TestInt32Ptr(1)}},
						},
						Error: nil,
					},
					{
						Error: &drpc.Error{Msg: testutil.TestStringPtr("not found")},
					},
				},
			},
			ResponseErr: nil,
		},
	}

	for _, d := range data {
		mockedClient.EXPECT().MultiRead(ctx, d.Request, gomock.Any()).Return(d.Response, d.ResponseErr)
		// perform the multi read
		values, err := sut.MultiRead(ctx, testEi, []map[string]dosa.FieldValue{{"f1": dosa.FieldValue(int64(5))}, {"f2": dosa.FieldValue(int64(6))}}, []string{"f1"})
		if d.ResponseErr == nil {
			assert.Nil(t, err)       // not an error
			assert.NotNil(t, values) // found some values
			for i, v := range values {
				if v.Error != nil {
					assert.Contains(t, v.Error.Error(), *d.Response.Results[i].Error.Msg)
					continue
				}
				testutil.AssertEqForPointer(testAssert(t), *d.Response.Results[i].EntityValues["c1"].ElemValue.Int64Value, v.Values["c1"])
				assert.Empty(t, v.Values["fieldNotInSchema"])
				testutil.AssertEqForPointer(testAssert(t), *d.Response.Results[i].EntityValues["c2"].ElemValue.DoubleValue, v.Values["c2"])
				testutil.AssertEqForPointer(testAssert(t), *d.Response.Results[i].EntityValues["c3"].ElemValue.StringValue, v.Values["c3"])
				assert.Equal(t, d.Response.Results[i].EntityValues["c4"].ElemValue.BinaryValue, v.Values["c4"])
				testutil.AssertEqForPointer(testAssert(t), *d.Response.Results[i].EntityValues["c5"].ElemValue.BoolValue, v.Values["c5"])
				testutil.AssertEqForPointer(testAssert(t), *d.Response.Results[i].EntityValues["c6"].ElemValue.Int32Value, v.Values["c6"])
			}
			continue
		}

		assert.Error(t, err)
		assert.Contains(t, err.Error(), d.ResponseErr.Error())
	}

	// make sure we actually called Read on the interface
	ctrl.Finish()
}

func TestYaRPCClient_CreateIfNotExists(t *testing.T) {
	// build a mock RPC client
	ctrl := gomock.NewController(t)
	mockedClient := dosatest.NewMockClient(ctrl)

	// here are the data types to test; the names are random
	valss := [][]struct {
		Name  string
		Value interface{}
	}{
		{
			{"c1", int64(1)},
			{"c2", float64(2.2)},
			{"c3", "string"},
			{"c4", []byte{'b', 'i', 'n', 'a', 'r', 'y'}},
			{"c5", false},
			{"c6", int32(2)},
			{"c7", time.Now()},
		},
		{
			{"c1", testutil.TestInt64Ptr(1)},
			{"c2", testutil.TestFloat64Ptr(2.2)},
			{"c3", testutil.TestStringPtr("string")},
			{"c4", []byte{'b', 'i', 'n', 'a', 'r', 'y'}},
			{"c5", testutil.TestBoolPtr(false)},
			{"c6", testutil.TestInt32Ptr(2)},
			{"c7", testutil.TestTimePtr(time.Now())},
		},
	}

	for _, vals := range valss {
		// build up the input field list and the output field list
		// the layout is quite different; inputs are a simple map but the actual RPC call expects a messier format
		inFields := map[string]dosa.FieldValue{}
		outFields := drpc.FieldValueMap{}
		for _, item := range vals {
			inFields[item.Name] = item.Value
			rv, _ := yarpc.RawValueFromInterface(item.Value)
			outFields[item.Name] = &drpc.Value{ElemValue: rv}
		}

		mockedClient.EXPECT().CreateIfNotExists(ctx, &drpc.CreateRequest{Ref: &testRPCSchemaRef, EntityValues: outFields}, gomock.Any())

		// create the YaRPCClient and give it the mocked RPC interface
		// see https://en.wiktionary.org/wiki/SUT for the reason this is called sut
		sut := yarpc.Connector{Client: mockedClient, Config: testCfg}

		// and run the test
		err := sut.CreateIfNotExists(ctx, testEi, inFields)
		assert.Nil(t, err)

		errCode := int32(409)
		mockedClient.EXPECT().CreateIfNotExists(ctx, &drpc.CreateRequest{Ref: &testRPCSchemaRef, EntityValues: outFields}, gomock.Any()).Return(
			&drpc.BadRequestError{ErrorCode: &errCode},
		)

		err = sut.CreateIfNotExists(ctx, testEi, inFields)
		assert.True(t, dosa.ErrorIsAlreadyExists(err))
		// make sure we actually called CreateIfNotExists on the interface
		ctrl.Finish()

		// cover the conversion error case
		err = sut.CreateIfNotExists(ctx, testEi, map[string]dosa.FieldValue{"c7": dosa.UUID("")})
		assert.Error(t, err)
		assert.Contains(t, err.Error(), "\"c7\"")    // must contain name of bad field
		assert.Contains(t, err.Error(), "too short") // must mention that the uuid is too short

		assert.NoError(t, sut.Shutdown())
	}
}

func TestYaRPCClient_Upsert(t *testing.T) {
	// build a mock RPC client
	ctrl := gomock.NewController(t)
	mockedClient := dosatest.NewMockClient(ctrl)

	// here are the data types to test; the names are random
	valss := [][]struct {
		Name  string
		Value interface{}
	}{
		{
			{"c1", int64(1)},
			{"c2", float64(2.2)},
			{"c3", "string"},
			{"c4", []byte{'b', 'i', 'n', 'a', 'r', 'y'}},
			{"c5", false},
			{"c6", int32(2)},
			{"c7", time.Now()},
		},
		{
			{"c1", testutil.TestInt64Ptr(1)},
			{"c2", testutil.TestFloat64Ptr(2.2)},
			{"c3", testutil.TestStringPtr("string")},
			{"c4", []byte{'b', 'i', 'n', 'a', 'r', 'y'}},
			{"c5", testutil.TestBoolPtr(false)},
			{"c6", testutil.TestInt32Ptr(2)},
			{"c7", testutil.TestTimePtr(time.Now())},
		},
	}

	for _, vals := range valss {
		// build up the input field list and the output field list
		// the layout is quite different; inputs are a simple map but the actual RPC call expects a messier format
		inFields := map[string]dosa.FieldValue{}
		outFields := map[string]*drpc.Value{}
		for _, item := range vals {
			inFields[item.Name] = item.Value
			rv, _ := yarpc.RawValueFromInterface(item.Value)
			outFields[item.Name] = &drpc.Value{ElemValue: rv}
		}

		mockedClient.EXPECT().Upsert(ctx, &drpc.UpsertRequest{
			Ref:          &testRPCSchemaRef,
			EntityValues: outFields,
		}, gomock.Any())

		// create the YaRPCClient and give it the mocked RPC interface
		// see https://en.wiktionary.org/wiki/SUT for the reason this is called sut
		sut := yarpc.Connector{Client: mockedClient, Config: testCfg}

		// and run the test, first with a nil FieldsToUpdate, then with a specific list
		err := sut.Upsert(ctx, testEi, inFields)
		assert.Nil(t, err)

		// cover the conversion error case
		err = sut.Upsert(ctx, testEi, map[string]dosa.FieldValue{"c7": dosa.UUID("")})
		assert.Error(t, err)
		assert.Contains(t, err.Error(), "\"c7\"")    // must contain name of bad field
		assert.Contains(t, err.Error(), "too short") // must mention that the uuid is too short

		// make sure we actually called CreateIfNotExists on the interface
		ctrl.Finish()
	}
}

type TestDosaObject struct {
	dosa.Entity `dosa:"primaryKey=(F1, F2)"`
	F1          int64
	F2          int32
}

func TestClient_CheckSchema(t *testing.T) {
	// build a mock RPC client
	ctrl := gomock.NewController(t)
	mockedClient := dosatest.NewMockClient(ctrl)
	sp := "scope"
	prefix := "prefix"

	sut := yarpc.Connector{Client: mockedClient, Config: testCfg}

	ed, err := dosa.TableFromInstance(&TestDosaObject{})
	assert.NoError(t, err)
	expectedRequest := &drpc.CheckSchemaRequest{
		Scope:      &sp,
		NamePrefix: &prefix,
		EntityDefs: []*drpc.EntityDefinition{yarpc.EntityDefinitionToThrift(&ed.EntityDefinition)},
	}
	v := int32(1)
	mockedClient.EXPECT().CheckSchema(ctx, gomock.Any(), gomock.Any()).Do(func(_ context.Context, request *drpc.CheckSchemaRequest, opts yarpc2.CallOption) {
		assert.Equal(t, expectedRequest, request)
	}).Return(&drpc.CheckSchemaResponse{Version: &v}, nil)

	sr, err := sut.CheckSchema(ctx, sp, prefix, []*dosa.EntityDefinition{&ed.EntityDefinition})
	assert.NoError(t, err)
	assert.Equal(t, v, sr)
}

func TestClient_CheckSchemaStatus(t *testing.T) {
	// build a mock RPC client
	ctrl := gomock.NewController(t)
	mockedClient := dosatest.NewMockClient(ctrl)
	sp := "scope"
	prefix := "prefix"
	version := int32(1)
	sut := yarpc.Connector{Client: mockedClient, Config: testCfg}

	expectedRequest := &drpc.CheckSchemaStatusRequest{
		Scope:      &sp,
		NamePrefix: &prefix,
		Version:    &version,
	}

	mockedClient.EXPECT().CheckSchemaStatus(ctx, gomock.Any(), gomock.Any()).Do(func(_ context.Context, request *drpc.CheckSchemaStatusRequest, opts yarpc2.CallOption) {
		assert.Equal(t, expectedRequest, request)
	}).Return(&drpc.CheckSchemaStatusResponse{Version: &version}, nil)

	sr, err := sut.CheckSchemaStatus(ctx, sp, prefix, version)
	assert.NoError(t, err)
	assert.Equal(t, version, sr.Version)
}

func TestClient_UpsertSchema(t *testing.T) {
	// build a mock RPC client
	ctrl := gomock.NewController(t)
	mockedClient := dosatest.NewMockClient(ctrl)
	sut := yarpc.Connector{Client: mockedClient, Config: testCfg}

	ed, err := dosa.TableFromInstance(&TestDosaObject{})
	assert.NoError(t, err)
	sp := "scope"
	prefix := "prefix"

	expectedRequest := &drpc.UpsertSchemaRequest{
		Scope:      &sp,
		NamePrefix: &prefix,
		EntityDefs: []*drpc.EntityDefinition{yarpc.EntityDefinitionToThrift(&ed.EntityDefinition)},
	}
	v := int32(1)
	mockedClient.EXPECT().UpsertSchema(ctx, gomock.Any(), gomock.Any()).Do(func(_ context.Context, request *drpc.UpsertSchemaRequest, option yarpc2.CallOption) {
		assert.Equal(t, expectedRequest, request)
	}).Return(&drpc.UpsertSchemaResponse{Version: &v}, nil)
	result, err := sut.UpsertSchema(ctx, sp, prefix, []*dosa.EntityDefinition{&ed.EntityDefinition})
	assert.NoError(t, err)
	assert.Equal(t, &dosa.SchemaStatus{Version: v}, result)

	mockedClient.EXPECT().UpsertSchema(ctx, gomock.Any(), gomock.Any()).Return(nil, errors.New("test error"))
	_, err = sut.UpsertSchema(ctx, sp, prefix, []*dosa.EntityDefinition{&ed.EntityDefinition})
	assert.Error(t, err)
	assert.Contains(t, err.Error(), "test error")
}

func TestClient_CreateScope(t *testing.T) {
	// build a mock RPC client
	ctrl := gomock.NewController(t)
	mockedClient := dosatest.NewMockClient(ctrl)
<<<<<<< HEAD
	sut := yarpc.Connector{Client: mockedClient}

	mockedClient.EXPECT().CreateScope(ctx, gomock.Any(), gomock.Any()).Return(nil)
=======
	sut := yarpc.Connector{Client: mockedClient, Config: testCfg}
	mockedClient.EXPECT().CreateScope(ctx, gomock.Any()).Return(nil)
>>>>>>> 60eb6b68
	err := sut.CreateScope(ctx, "scope")
	assert.NoError(t, err)

	mockedClient.EXPECT().CreateScope(ctx, gomock.Any(), gomock.Any()).Return(errors.New("test error"))
	err = sut.CreateScope(ctx, "scope")
	assert.Error(t, err)
	assert.Contains(t, err.Error(), "test error")
}

func TestClient_TruncateScope(t *testing.T) {
	// build a mock RPC client
	ctrl := gomock.NewController(t)
	mockedClient := dosatest.NewMockClient(ctrl)
	sut := yarpc.Connector{Client: mockedClient, Config: testCfg}

	mockedClient.EXPECT().TruncateScope(ctx, gomock.Any(), gomock.Any()).Return(nil)
	err := sut.TruncateScope(ctx, "scope")
	assert.NoError(t, err)

	mockedClient.EXPECT().TruncateScope(ctx, gomock.Any(), gomock.Any()).Return(errors.New("test error"))
	err = sut.TruncateScope(ctx, "scope")
	assert.Error(t, err)
	assert.Contains(t, err.Error(), "test error")
}

func TestClient_DropScope(t *testing.T) {
	// build a mock RPC client
	ctrl := gomock.NewController(t)
	mockedClient := dosatest.NewMockClient(ctrl)
	sut := yarpc.Connector{Client: mockedClient, Config: testCfg}

	mockedClient.EXPECT().DropScope(ctx, gomock.Any(), gomock.Any()).Return(nil)
	err := sut.DropScope(ctx, "scope")
	assert.NoError(t, err)

	mockedClient.EXPECT().DropScope(ctx, gomock.Any(), gomock.Any()).Return(errors.New("test error"))
	err = sut.DropScope(ctx, "scope")
	assert.Error(t, err)
	assert.Contains(t, err.Error(), "test error")
}

func TestConnector_Range(t *testing.T) {
	ctrl := gomock.NewController(t)
	defer ctrl.Finish()
	mockedClient := dosatest.NewMockClient(ctrl)

	testToken := "testToken"
	responseToken := "responseToken"
	testLimit := int32(32)
	// set up the parameters
	op := drpc.OperatorEq
	fieldName := "c1"
	fieldName1 := "c2"
	field := drpc.Field{&fieldName, &drpc.Value{ElemValue: &drpc.RawValue{Int64Value: testutil.TestInt64Ptr(10)}}}
	field1 := drpc.Field{&fieldName1, &drpc.Value{ElemValue: &drpc.RawValue{Int64Value: testutil.TestInt64Ptr(10)}}}

	// Prepare the dosa client interface using the mocked RPC layer
	sut := yarpc.Connector{Client: mockedClient, Config: testCfg}

	// successful call, return results
	mockedClient.EXPECT().Range(ctx, gomock.Any(), gomock.Any()).Do(func(_ context.Context, request *drpc.RangeRequest, opts yarpc2.CallOption) {
		assert.Equal(t, map[string]struct{}{"c1": {}}, request.FieldsToRead)
		assert.Equal(t, testLimit, *request.Limit)
		assert.Equal(t, testRPCSchemaRef, *request.Ref)
		assert.Equal(t, testToken, *request.Token)
		for _, c := range request.Conditions {
			assert.Equal(t, c.Op, &op)
			if *c.Field.Name == fieldName {
				assert.Equal(t, c.Field, &field)
			} else {
				assert.Equal(t, c.Field, &field1)
			}
		}
		assert.Equal(t, len(request.Conditions), 2)
	}).Return(&drpc.RangeResponse{
		Entities: []drpc.FieldValueMap{
			{
				"c1":               {ElemValue: &drpc.RawValue{Int64Value: testutil.TestInt64Ptr(1)}},
				"fieldNotInSchema": {ElemValue: &drpc.RawValue{Int64Value: testutil.TestInt64Ptr(5)}},
				"c2":               {ElemValue: &drpc.RawValue{DoubleValue: testutil.TestFloat64Ptr(2.2)}},
			},
		},
		NextToken: &responseToken,
	}, nil)

	values, token, err := sut.Range(ctx, testEi, map[string][]*dosa.Condition{
		"c1": {&dosa.Condition{
			Value: int64(10),
			Op:    dosa.Eq,
		}},
		"c2": {&dosa.Condition{
			Value: int64(10),
			Op:    dosa.Eq,
		}},
	}, []string{"c1"}, testToken, 32)
	assert.NoError(t, err)
	assert.Equal(t, responseToken, token)
	assert.NotNil(t, values)
	assert.Equal(t, 1, len(values))
	testutil.AssertEqForPointer(testAssert(t), int64(1), values[0]["c1"])
	testutil.AssertEqForPointer(testAssert(t), float64(2.2), values[0]["c2"])

	// perform a not found request
	mockedClient.EXPECT().Range(ctx, gomock.Any(), gomock.Any()).
		Return(nil, &dosa.ErrNotFound{}).Times(1)
	values, token, err = sut.Range(ctx, testEi, map[string][]*dosa.Condition{"c2": {&dosa.Condition{
		Value: float64(3.3),
		Op:    dosa.Eq,
	}}}, nil, "", 64)
	assert.Nil(t, values)
	assert.Empty(t, token)
	assert.Error(t, err)
	assert.True(t, dosa.ErrorIsNotFound(err))

	// perform a generic error request
	mockedClient.EXPECT().Range(ctx, gomock.Any(), gomock.Any()).
		Return(nil, errors.New("test error")).Times(1)
	values, token, err = sut.Range(ctx, testEi, map[string][]*dosa.Condition{"c2": {&dosa.Condition{
		Value: float64(3.3),
		Op:    dosa.Eq,
	}}}, nil, "", 64)
	assert.Nil(t, values)
	assert.Empty(t, token)
	assert.Error(t, err)
	assert.Contains(t, err.Error(), "test error")

	// perform remove range with a bad field value
	_, _, err = sut.Range(ctx, testEi, map[string][]*dosa.Condition{
		"c7": {&dosa.Condition{
			Value: dosa.UUID("baduuid"),
			Op:    dosa.Eq,
		}},
	}, nil, "", 64)
	assert.Error(t, err)
	assert.EqualError(t, errors.Cause(err), "uuid: UUID string too short: baduuid")
}

func TestConnector_RemoveRange(t *testing.T) {
	ctrl := gomock.NewController(t)
	defer ctrl.Finish()
	mockedClient := dosatest.NewMockClient(ctrl)

	sut := yarpc.Connector{Client: mockedClient, Config: testCfg}
	fieldName := "c1"
	field := drpc.Field{&fieldName, &drpc.Value{ElemValue: &drpc.RawValue{Int64Value: testutil.TestInt64Ptr(10)}}}
	op := drpc.OperatorEq

	mockedClient.EXPECT().RemoveRange(ctx, gomock.Any(), gomock.Any()).Do(func(_ context.Context, request *drpc.RemoveRangeRequest, option yarpc2.CallOption) {
		assert.Equal(t, testRPCSchemaRef, *request.Ref)
		assert.Equal(t, len(request.Conditions), 1)
		condition := request.Conditions[0]
		assert.Equal(t, fieldName, *condition.Field.Name)
		assert.Equal(t, field.Value, condition.Field.Value)
		assert.Equal(t, &op, condition.Op)
	}).Return(nil)

	err := sut.RemoveRange(ctx, testEi, map[string][]*dosa.Condition{
		"c1": {&dosa.Condition{
			Value: int64(10),
			Op:    dosa.Eq,
		}},
	})
	assert.NoError(t, err)

	// perform a generic error request
	mockedClient.EXPECT().RemoveRange(ctx, gomock.Any(), gomock.Any()).Return(errors.New("test error")).Times(1)
	err = sut.RemoveRange(ctx, testEi, map[string][]*dosa.Condition{"c2": {&dosa.Condition{
		Value: 3.3,
		Op:    dosa.Eq,
	}}})
	assert.Error(t, err)
	assert.Contains(t, err.Error(), "test error")

	// perform remove range with a bad field value
	err = sut.RemoveRange(ctx, testEi, map[string][]*dosa.Condition{
		"c7": {&dosa.Condition{
			Value: dosa.UUID("baduuid"),
			Op:    dosa.Eq,
		}},
	})
	assert.Error(t, err)
	assert.EqualError(t, errors.Cause(err), "uuid: UUID string too short: baduuid")
}

func TestConnector_Scan(t *testing.T) {
	ctrl := gomock.NewController(t)
	defer ctrl.Finish()
	mockedClient := dosatest.NewMockClient(ctrl)

	testToken := "testToken"
	responseToken := "responseToken"
	testLimit := int32(32)
	// set up the parameters
	sr := &drpc.ScanRequest{
		Ref:          &testRPCSchemaRef,
		Token:        &testToken,
		Limit:        &testLimit,
		FieldsToRead: map[string]struct{}{"c1": {}},
	}
	// successful call, return results
	mockedClient.EXPECT().Scan(ctx, sr, gomock.Any()).
		Do(func(_ context.Context, r *drpc.ScanRequest, option yarpc2.CallOption) {
			assert.Equal(t, sr, r)
		}).
		Return(&drpc.ScanResponse{
			Entities: []drpc.FieldValueMap{
				{
					"c1":               {ElemValue: &drpc.RawValue{Int64Value: testutil.TestInt64Ptr(1)}},
					"fieldNotInSchema": {ElemValue: &drpc.RawValue{Int64Value: testutil.TestInt64Ptr(5)}},
					"c2":               {ElemValue: &drpc.RawValue{DoubleValue: testutil.TestFloat64Ptr(2.2)}},
				},
			},
			NextToken: &responseToken,
		}, nil)
	// failed call, return error
	mockedClient.EXPECT().Scan(ctx, gomock.Any(), gomock.Any()).
		Return(nil, errors.New("test error")).Times(1)
	// no results, make sure error is exact
	mockedClient.EXPECT().Scan(ctx, gomock.Any(), gomock.Any()).
		Return(nil, &dosa.ErrNotFound{})

	// Prepare the dosa client interface using the mocked RPC layer
	sut := yarpc.Connector{Client: mockedClient, Config: testCfg}

	// perform the successful request
	values, token, err := sut.Scan(ctx, testEi, []string{"c1"}, testToken, 32)
	assert.NoError(t, err)
	assert.Equal(t, responseToken, token)
	assert.NotNil(t, values)
	assert.Equal(t, 1, len(values))
	testutil.AssertEqForPointer(testAssert(t), int64(1), values[0]["c1"])
	testutil.AssertEqForPointer(testAssert(t), float64(2.2), values[0]["c2"])

	// perform a not found request
	values, token, err = sut.Scan(ctx, testEi, nil, "", 64)
	assert.Nil(t, values)
	assert.Empty(t, token)
	assert.Error(t, err)
	assert.True(t, dosa.ErrorIsNotFound(err))

	// perform a generic error request
	values, token, err = sut.Scan(ctx, testEi, nil, "", 64)
	assert.Nil(t, values)
	assert.Empty(t, token)
	assert.Error(t, err)
	assert.Contains(t, err.Error(), "test error")
}

func TestConnector_Remove(t *testing.T) {
	// build a mock RPC client
	ctrl := gomock.NewController(t)
	mockedClient := dosatest.NewMockClient(ctrl)

	// set up the parameters
	removeRequest := &drpc.RemoveRequest{
		Ref:       &testRPCSchemaRef,
		KeyValues: map[string]*drpc.Value{"f1": {ElemValue: &drpc.RawValue{Int64Value: testutil.TestInt64Ptr(5)}}},
	}

	// we expect a single call to Read, and we return back two fields, f1 which is in the typemap and another field that is not
	mockedClient.EXPECT().Remove(ctx, removeRequest, gomock.Any()).Return(nil)

	// Prepare the dosa client interface using the mocked RPC layer
	sut := yarpc.Connector{Client: mockedClient, Config: testCfg}

	// perform the read
	err := sut.Remove(ctx, testEi, map[string]dosa.FieldValue{"f1": dosa.FieldValue(int64(5))})
	assert.Nil(t, err) // not an error

	// cover the conversion error case
	err = sut.Remove(ctx, testEi, map[string]dosa.FieldValue{"c7": dosa.UUID("321")})
	assert.Error(t, err)
	assert.Contains(t, err.Error(), "\"c7\"")    // must contain name of bad field
	assert.Contains(t, err.Error(), "too short") // must mention that the uuid is too short

	// make sure we actually called Read on the interface
	ctrl.Finish()
}

// TestPanic is an unimplemented method test for coverage, remove these as they are implemented
func TestPanic(t *testing.T) {
	ctrl := gomock.NewController(t)
	mockedClient := dosatest.NewMockClient(ctrl)

	sut := yarpc.Connector{Client: mockedClient, Config: testCfg}

	assert.Panics(t, func() {
		sut.MultiUpsert(ctx, testEi, nil)
	})

	assert.Panics(t, func() {
		sut.MultiRemove(ctx, testEi, nil)
	})

	assert.Panics(t, func() {
		sut.Search(ctx, testEi, dosa.FieldNameValuePair{}, nil, "", 0)
	})

	assert.Panics(t, func() {
		sut.ScopeExists(ctx, "")
	})
}<|MERGE_RESOLUTION|>--- conflicted
+++ resolved
@@ -595,14 +595,9 @@
 	// build a mock RPC client
 	ctrl := gomock.NewController(t)
 	mockedClient := dosatest.NewMockClient(ctrl)
-<<<<<<< HEAD
-	sut := yarpc.Connector{Client: mockedClient}
-
+
+	sut := yarpc.Connector{Client: mockedClient, Config: testCfg}
 	mockedClient.EXPECT().CreateScope(ctx, gomock.Any(), gomock.Any()).Return(nil)
-=======
-	sut := yarpc.Connector{Client: mockedClient, Config: testCfg}
-	mockedClient.EXPECT().CreateScope(ctx, gomock.Any()).Return(nil)
->>>>>>> 60eb6b68
 	err := sut.CreateScope(ctx, "scope")
 	assert.NoError(t, err)
 
