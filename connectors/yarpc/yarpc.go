// Copyright (c) 2017 Uber Technologies, Inc.
//
// Permission is hereby granted, free of charge, to any person obtaining a copy
// of this software and associated documentation files (the "Software"), to deal
// in the Software without restriction, including without limitation the rights
// to use, copy, modify, merge, publish, distribute, sublicense, and/or sell
// copies of the Software, and to permit persons to whom the Software is
// furnished to do so, subject to the following conditions:
//
// The above copyright notice and this permission notice shall be included in
// all copies or substantial portions of the Software.
//
// THE SOFTWARE IS PROVIDED "AS IS", WITHOUT WARRANTY OF ANY KIND, EXPRESS OR
// IMPLIED, INCLUDING BUT NOT LIMITED TO THE WARRANTIES OF MERCHANTABILITY,
// FITNESS FOR A PARTICULAR PURPOSE AND NONINFRINGEMENT. IN NO EVENT SHALL THE
// AUTHORS OR COPYRIGHT HOLDERS BE LIABLE FOR ANY CLAIM, DAMAGES OR OTHER
// LIABILITY, WHETHER IN AN ACTION OF CONTRACT, TORT OR OTHERWISE, ARISING FROM,
// OUT OF OR IN CONNECTION WITH THE SOFTWARE OR THE USE OR OTHER DEALINGS IN
// THE SOFTWARE.

package yarpc

import (
	"context"
	"fmt"
	"strings"

	"os"

	"github.com/pkg/errors"
	"github.com/uber-go/dosa"
	"github.com/uber-go/dosa/connectors/base"
	dosarpc "github.com/uber/dosa-idl/.gen/dosa"
	"github.com/uber/dosa-idl/.gen/dosa/dosaclient"
	rpc "go.uber.org/yarpc"
	"go.uber.org/yarpc/api/transport"
	"go.uber.org/yarpc/transport/http"
	"go.uber.org/yarpc/transport/tchannel"
)

const (
<<<<<<< HEAD
	_defaultServiceName        = "dosa-gateway"
	_version                   = "version"
	errCodeNotFound      int32 = 404
	errCodeAlreadyExists int32 = 409
=======
	_defaultServiceName         = "dosa-gateway"
	errCodeNotFound      int32  = 404
	errCodeAlreadyExists int32  = 409
	errInvalidHandler    string = "no handler for service"
	errConnectionRefused string = "getsockopt: connection refused"
>>>>>>> 60eb6b68
)

// ErrInvalidHandler is used to help deliver a better error message when
// users have misconfigured the yarpc connector
type ErrInvalidHandler struct {
	service string
	scope   string
}

// Error implements the error interface
func (e *ErrInvalidHandler) Error() string {
	return fmt.Sprintf("the gateway %q refused to handle scope %q; probably because of a mismatch between gateway and scope in your configuration or initialization", e.service, e.scope)
}

// ErrorIsInvalidHandler check if the error is "ErrInvalidHandler"
func ErrorIsInvalidHandler(err error) bool {
	return strings.Contains(err.Error(), errInvalidHandler)
}

// ErrConnectionRefused is used to help deliver a better error message when
// users have misconfigured the yarpc connector
type ErrConnectionRefused struct {
	cause error
}

// Error implements the error interface
func (e *ErrConnectionRefused) Error() string {
	return fmt.Sprintf("the gateway is not reachable, make sure the hostname and port are correct for your environment: %s", e.cause)
}

// ErrorIsConnectionRefused check if the error is "ErrConnectionRefused"
func ErrorIsConnectionRefused(err error) bool {
	return strings.Contains(err.Error(), errConnectionRefused)
}

// Config contains the YARPC client parameters
type Config struct {
	Transport    string                  `yaml:"transport"`
	Host         string                  `yaml:"host"`
	Port         string                  `yaml:"port"`
	CallerName   string                  `yaml:"callerName"`
	ServiceName  string                  `yaml:"serviceName"`
	ClientConfig *transport.ClientConfig `yaml:"clientConfig"`
}

// Connector holds the client-side RPC interface and some schema information
type Connector struct {
	base.Connector
	Client     dosaclient.Interface
	Config     *Config
	dispatcher *rpc.Dispatcher
}

// NewConnectorWithTransport creates a new instance with user provided transport
func NewConnectorWithTransport(cc transport.ClientConfig) *Connector {
	client := dosaclient.New(cc)
	config := &Config{
		CallerName:   cc.Caller(),
		ServiceName:  cc.Service(),
		ClientConfig: &cc,
	}
	return &Connector{
		Client: client,
		Config: config,
	}
}

// NewConnectorWithChannel creates a new instance using the given tchannel.
// Note that the method refers to the YARPC tchannel interface which should
// be satisfied in order to be used with this connector (and YARPC). Use this
// if you are using a raw TChannel configuration instead of YARPC directly.
func NewConnectorWithChannel(ch tchannel.Channel) (*Connector, error) {
	ts, err := tchannel.NewChannelTransport(tchannel.WithChannel(ch))
	if err != nil {
		return nil, err
	}
	// use the channel's service name for "caller" and use default for outbound
	// configuration since we just need a consistent mapping to get client.
	ycfg := rpc.Config{
		Name: ts.Channel().ServiceName(),
		Outbounds: rpc.Outbounds{
			_defaultServiceName: {
				Unary: ts.NewOutbound(),
			},
		},
	}

	dispatcher := rpc.NewDispatcher(ycfg)
	if err := dispatcher.Start(); err != nil {
		// this should never happen since we're always providing sane defaults
		return nil, err
	}

	client := dosaclient.New(dispatcher.ClientConfig(_defaultServiceName))
	config := &Config{
		CallerName:  ycfg.Name,
		ServiceName: _defaultServiceName,
	}
	return &Connector{
		Client:     client,
		Config:     config,
		dispatcher: dispatcher,
	}, nil
}

// NewConnector returns a new YARPC connector with the given configuration.
func NewConnector(cfg *Config) (*Connector, error) {
	ycfg := rpc.Config{Name: cfg.CallerName}

	// host and port are required
	if cfg.Host == "" {
		return nil, errors.New("invalid host")
	}

	if cfg.Port == "" {
		return nil, errors.New("invalid port")
	}

	// service name is not required, defaults to "dosa-gateway"
	if cfg.ServiceName == "" {
		cfg.ServiceName = _defaultServiceName
	}

	switch cfg.Transport {
	case "http":
		uri := fmt.Sprintf("http://%s:%s", cfg.Host, cfg.Port)
		ts := http.NewTransport()
		ycfg.Outbounds = rpc.Outbounds{
			cfg.ServiceName: {
				Unary: ts.NewSingleOutbound(uri),
			},
		}
	case "tchannel":
		hostPort := fmt.Sprintf("%s:%s", cfg.Host, cfg.Port)
		// this looks wrong, BUT since it's a uni-directional tchannel
		// connection, we have to pass CallerName as the tchannel "ServiceName"
		// for source/destination to be reported correctly by RPC layer.
		ts, err := tchannel.NewChannelTransport(tchannel.ServiceName(cfg.CallerName))
		if err != nil {
			return nil, err
		}
		ycfg.Outbounds = rpc.Outbounds{
			cfg.ServiceName: {
				Unary: ts.NewSingleOutbound(hostPort),
			},
		}
	default:
		return nil, errors.New("invalid transport (only http or tchannel supported)")
	}

	// important to note that this will panic if config contains invalid
	// values such as service name containing invalid characters
	dispatcher := rpc.NewDispatcher(ycfg)
	if err := dispatcher.Start(); err != nil {
		return nil, err
	}

	client := dosaclient.New(dispatcher.ClientConfig(cfg.ServiceName))
	return &Connector{
		Client:     client,
		Config:     cfg,
		dispatcher: dispatcher,
	}, nil
}

// CreateIfNotExists ...
func (c *Connector) CreateIfNotExists(ctx context.Context, ei *dosa.EntityInfo, values map[string]dosa.FieldValue) error {
	ev, err := fieldValueMapFromClientMap(values)
	if err != nil {
		return err
	}
	createRequest := dosarpc.CreateRequest{
		Ref:          entityInfoToSchemaRef(ei),
		EntityValues: ev,
	}

	err = c.Client.CreateIfNotExists(ctx, &createRequest, VersionHeader())
	if err != nil {
		if be, ok := err.(*dosarpc.BadRequestError); ok {
			if be.ErrorCode != nil && *be.ErrorCode == errCodeAlreadyExists {
				return errors.Wrap(&dosa.ErrAlreadyExists{}, "failed to create")
			}
		}
	}
	return errors.Wrap(err, "failed to create")
}

// Upsert inserts or updates your data
func (c *Connector) Upsert(ctx context.Context, ei *dosa.EntityInfo, values map[string]dosa.FieldValue) error {
	ev, err := fieldValueMapFromClientMap(values)
	if err != nil {
		return err
	}
	upsertRequest := dosarpc.UpsertRequest{
		Ref:          entityInfoToSchemaRef(ei),
		EntityValues: ev,
	}
	return c.Client.Upsert(ctx, &upsertRequest, VersionHeader())
}

// Read reads a single entity
func (c *Connector) Read(ctx context.Context, ei *dosa.EntityInfo, keys map[string]dosa.FieldValue, minimumFields []string) (map[string]dosa.FieldValue, error) {
	// Convert the fields from the client's map to a set of fields to read
	var rpcMinimumFields map[string]struct{}
	if minimumFields != nil {
		rpcMinimumFields = map[string]struct{}{}
		for _, field := range minimumFields {
			rpcMinimumFields[field] = struct{}{}
		}
	}

	// convert the key values from interface{} to RPC's Value
	rpcFields := make(dosarpc.FieldValueMap)
	for key, value := range keys {
		rv, err := RawValueFromInterface(value)
		if err != nil {
			return nil, errors.Wrapf(err, "Key field %q", key)
		}
		if rv == nil {
			continue
		}
		rpcValue := &dosarpc.Value{ElemValue: rv}
		rpcFields[key] = rpcValue
	}

	// perform the read request
	readRequest := &dosarpc.ReadRequest{
		Ref:          entityInfoToSchemaRef(ei),
		KeyValues:    rpcFields,
		FieldsToRead: rpcMinimumFields,
	}

	response, err := c.Client.Read(ctx, readRequest, VersionHeader())
	if err != nil {
		if be, ok := err.(*dosarpc.BadRequestError); ok {
			if be.ErrorCode != nil && *be.ErrorCode == errCodeNotFound {
				return nil, errors.Wrap(&dosa.ErrNotFound{}, "failed to read in yarpc connector")
			}
		}
		return nil, errors.Wrap(err, "failed to read in yarpc connector")
	}

	// no error, so for each column, transform it into the map of (col->value) items

	return decodeResults(ei, response.EntityValues), nil
}

// MultiRead reads multiple entities at one time
func (c *Connector) MultiRead(ctx context.Context, ei *dosa.EntityInfo, keys []map[string]dosa.FieldValue, minimumFields []string) ([]*dosa.FieldValuesOrError, error) {
	// Convert the fields from the client's map to a set of fields to read
	rpcMinimumFields := makeRPCminimumFields(minimumFields)

	// convert the keys to RPC's Value
	rpcFields := make([]dosarpc.FieldValueMap, len(keys))
	for i, kmap := range keys {
		rpcFields[i] = make(dosarpc.FieldValueMap)
		for key, value := range kmap {
			rv, err := RawValueFromInterface(value)
			if err != nil {
				return nil, err
			}
			if rv == nil {
				continue
			}
			rpcValue := &dosarpc.Value{ElemValue: rv}
			rpcFields[i][key] = rpcValue
		}
	}

	// perform the multi read request
	request := &dosarpc.MultiReadRequest{
		Ref:          entityInfoToSchemaRef(ei),
		KeyValues:    rpcFields,
		FieldsToRead: rpcMinimumFields,
	}

	response, err := c.Client.MultiRead(ctx, request, VersionHeader())
	if err != nil {
		return nil, errors.Wrap(err, "YARPC MultiRead failed")
	}

	rpcResults := response.Results
	results := make([]*dosa.FieldValuesOrError, len(rpcResults))
	for i, rpcResult := range rpcResults {
		results[i] = &dosa.FieldValuesOrError{Values: make(map[string]dosa.FieldValue), Error: nil}
		for name, value := range rpcResult.EntityValues {
			for _, col := range ei.Def.Columns {
				if col.Name == name {
					results[i].Values[name] = RawValueAsInterface(*value.ElemValue, col.Type)
					break
				}
			}
		}
		if rpcResult.Error != nil {
			// TODO check other fields in the thrift error object such as ShouldRetry
			results[i].Error = errors.New(*rpcResult.Error.Msg)
		}
	}

	return results, nil
}

// MultiUpsert is not yet implemented
func (c *Connector) MultiUpsert(ctx context.Context, ei *dosa.EntityInfo, multiValues []map[string]dosa.FieldValue) ([]error, error) {
	panic("not implemented")
}

// Remove marshals a request to the YaRPC remove call
func (c *Connector) Remove(ctx context.Context, ei *dosa.EntityInfo, keys map[string]dosa.FieldValue) error {
	// convert the key values from interface{} to RPC's Value
	rpcFields := make(dosarpc.FieldValueMap)
	for key, value := range keys {
		rv, err := RawValueFromInterface(value)
		if err != nil {
			return errors.Wrapf(err, "Key field %q", key)
		}
		if rv == nil {
			continue
		}
		rpcValue := &dosarpc.Value{ElemValue: rv}
		rpcFields[key] = rpcValue
	}

	// perform the remove request
	removeRequest := &dosarpc.RemoveRequest{
		Ref:       entityInfoToSchemaRef(ei),
		KeyValues: rpcFields,
	}

	err := c.Client.Remove(ctx, removeRequest, VersionHeader())
	if err != nil {
		return errors.Wrap(err, "YARPC Remove failed")
	}
	return nil
}

// RemoveRange removes all entities within the range specified by the columnConditions.
func (c *Connector) RemoveRange(ctx context.Context, ei *dosa.EntityInfo, columnConditions map[string][]*dosa.Condition) error {
	rpcConditions, err := createRPCConditions(columnConditions)
	if err != nil {
		return errors.Wrap(err, "RemoveRange failed")
	}

	request := &dosarpc.RemoveRangeRequest{
		Ref:        entityInfoToSchemaRef(ei),
		Conditions: rpcConditions,
	}

	if err := c.Client.RemoveRange(ctx, request, VersionHeader()); err != nil {
		return errors.Wrap(err, "YARPC RemoveRange failed")
	}
	return nil
}

// MultiRemove is not yet implemented
func (c *Connector) MultiRemove(ctx context.Context, ei *dosa.EntityInfo, multiKeys []map[string]dosa.FieldValue) ([]error, error) {
	panic("not implemented")
}

// Range does a scan across a range
func (c *Connector) Range(ctx context.Context, ei *dosa.EntityInfo, columnConditions map[string][]*dosa.Condition, minimumFields []string, token string, limit int) ([]map[string]dosa.FieldValue, string, error) {
	limit32 := int32(limit)
	rpcMinimumFields := makeRPCminimumFields(minimumFields)
	rpcConditions, err := createRPCConditions(columnConditions)
	if err != nil {
		return nil, "", errors.Wrap(err, "Range failed")
	}
	rangeRequest := dosarpc.RangeRequest{
		Ref:          entityInfoToSchemaRef(ei),
		Token:        &token,
		Limit:        &limit32,
		Conditions:   rpcConditions,
		FieldsToRead: rpcMinimumFields,
	}
	response, err := c.Client.Range(ctx, &rangeRequest, VersionHeader())
	if err != nil {
		return nil, "", errors.Wrap(err, "YARPC Range failed")
	}
	results := []map[string]dosa.FieldValue{}
	for _, entity := range response.Entities {
		results = append(results, decodeResults(ei, entity))
	}
	return results, *response.NextToken, nil
}

func createRPCConditions(columnConditions map[string][]*dosa.Condition) ([]*dosarpc.Condition, error) {
	rpcConditions := []*dosarpc.Condition{}
	for field, conditions := range columnConditions {
		// Warning: Don't remove this line.
		// field variable always has the same address. If we want to dereference it, we have to assign the value to a new variable.
		fieldName := field
		for _, condition := range conditions {
			rv, err := RawValueFromInterface(condition.Value)
			if err != nil {
				return nil, errors.Wrap(err, "Bad range value")
			}
			if rv == nil {
				continue
			}
			rpcConditions = append(rpcConditions, &dosarpc.Condition{
				Op:    encodeOperator(condition.Op),
				Field: &dosarpc.Field{Name: &fieldName, Value: &dosarpc.Value{ElemValue: rv}},
			})
		}
	}

	return rpcConditions, nil
}

// Search is not yet implemented
func (c *Connector) Search(ctx context.Context, ei *dosa.EntityInfo, fieldPairs dosa.FieldNameValuePair, minimumFields []string, token string, limit int) ([]map[string]dosa.FieldValue, string, error) {
	panic("not implemented")
}

// Scan marshals a scan request into YaRPC
func (c *Connector) Scan(ctx context.Context, ei *dosa.EntityInfo, minimumFields []string, token string, limit int) ([]map[string]dosa.FieldValue, string, error) {
	limit32 := int32(limit)
	rpcMinimumFields := makeRPCminimumFields(minimumFields)
	scanRequest := dosarpc.ScanRequest{
		Ref:          entityInfoToSchemaRef(ei),
		Token:        &token,
		Limit:        &limit32,
		FieldsToRead: rpcMinimumFields,
	}
	response, err := c.Client.Scan(ctx, &scanRequest, VersionHeader())
	if err != nil {
		return nil, "", errors.Wrap(err, "YARPC Scan failed")
	}
	results := []map[string]dosa.FieldValue{}
	for _, entity := range response.Entities {
		results = append(results, decodeResults(ei, entity))
	}
	return results, *response.NextToken, nil
}

// CheckSchema is one way to register a set of entities. This can be further validated by
// a schema service downstream.
func (c *Connector) CheckSchema(ctx context.Context, scope, namePrefix string, eds []*dosa.EntityDefinition) (int32, error) {
	// convert the client EntityDefinition to the RPC EntityDefinition
	rpcEntityDefinition := make([]*dosarpc.EntityDefinition, len(eds))
	for i, ed := range eds {
		rpcEntityDefinition[i] = EntityDefinitionToThrift(ed)
	}
	csr := dosarpc.CheckSchemaRequest{EntityDefs: rpcEntityDefinition, Scope: &scope, NamePrefix: &namePrefix}

	response, err := c.Client.CheckSchema(ctx, &csr, VersionHeader())

	if err != nil {
		return dosa.InvalidVersion, wrapError(err, "YARPC CheckSchema failed", scope, c.Config.ServiceName)
	}

	return *response.Version, nil
}

// UpsertSchema upserts the schema through RPC
func (c *Connector) UpsertSchema(ctx context.Context, scope, namePrefix string, eds []*dosa.EntityDefinition) (*dosa.SchemaStatus, error) {
	rpcEds := make([]*dosarpc.EntityDefinition, len(eds))
	for i, ed := range eds {
		rpcEds[i] = EntityDefinitionToThrift(ed)
	}

	request := &dosarpc.UpsertSchemaRequest{
		Scope:      &scope,
		NamePrefix: &namePrefix,
		EntityDefs: rpcEds,
	}

	response, err := c.Client.UpsertSchema(ctx, request, VersionHeader())
	if err != nil {
		return nil, wrapError(err, "YARPC UpsertSchema failed", scope, c.Config.ServiceName)
	}

	status := ""
	if response.Status != nil {
		status = *response.Status
	}

	if response.Version == nil {
		return nil, errors.New("YARPC UpsertSchema failed: server returns version nil")
	}

	return &dosa.SchemaStatus{
		Version: *response.Version,
		Status:  status,
	}, nil
}

// CheckSchemaStatus checks the status of specific version of schema
func (c *Connector) CheckSchemaStatus(ctx context.Context, scope, namePrefix string, version int32) (*dosa.SchemaStatus, error) {
	request := dosarpc.CheckSchemaStatusRequest{Scope: &scope, NamePrefix: &namePrefix, Version: &version}
<<<<<<< HEAD

	response, err := c.Client.CheckSchemaStatus(ctx, &request, VersionHeader())
=======
	response, err := c.Client.CheckSchemaStatus(ctx, &request)
>>>>>>> 60eb6b68

	if err != nil {
		return nil, wrapError(err, "YARPC ChecksShemaStatus failed", scope, c.Config.ServiceName)
	}

	status := ""
	if response.Status != nil {
		status = *response.Status
	}

	if response.Version == nil {
		return nil, errors.New("YARPC ChecksShemaStatus failed: server returns version nil")
	}

	return &dosa.SchemaStatus{
		Version: *response.Version,
		Status:  status,
	}, nil
}

// CreateScope creates the scope specified
func (c *Connector) CreateScope(ctx context.Context, scope string) error {
	request := &dosarpc.CreateScopeRequest{
		Name: &scope,
	}

<<<<<<< HEAD
	if err := c.Client.CreateScope(ctx, request, VersionHeader()); err != nil {
		return errors.Wrap(err, "YARPC CreateScope failed")
=======
	if err := c.Client.CreateScope(ctx, request); err != nil {
		return wrapError(err, "YARPC CreateScope failed", scope, c.Config.ServiceName)
>>>>>>> 60eb6b68
	}

	return nil
}

// TruncateScope truncates all data in the scope specified
func (c *Connector) TruncateScope(ctx context.Context, scope string) error {
	request := &dosarpc.TruncateScopeRequest{
		Name: &scope,
	}

<<<<<<< HEAD
	if err := c.Client.TruncateScope(ctx, request, VersionHeader()); err != nil {
		return errors.Wrap(err, "YARPC TruncateScope failed")
=======
	if err := c.Client.TruncateScope(ctx, request); err != nil {
		return wrapError(err, "YARPC TruncateScope failed", scope, c.Config.ServiceName)
>>>>>>> 60eb6b68
	}

	return nil
}

// DropScope removes the scope specified
func (c *Connector) DropScope(ctx context.Context, scope string) error {
	request := &dosarpc.DropScopeRequest{
		Name: &scope,
	}

<<<<<<< HEAD
	if err := c.Client.DropScope(ctx, request, VersionHeader()); err != nil {
		return errors.Wrap(err, "YARPC DropScope failed")
=======
	if err := c.Client.DropScope(ctx, request); err != nil {
		return wrapError(err, "YARPC DropScope failed", scope, c.Config.ServiceName)
>>>>>>> 60eb6b68
	}

	return nil
}

// ScopeExists is not implemented yet
func (c *Connector) ScopeExists(ctx context.Context, scope string) (bool, error) {
	panic("not implemented")
}

// Shutdown stops the dispatcher and drains client
func (c *Connector) Shutdown() error {
	// instances w/ mocked client shouldn't require a dispatcher
	if c.dispatcher == nil {
		return nil
	}
	return c.dispatcher.Stop()
}

func wrapError(err error, message, scope, service string) error {
	if ErrorIsInvalidHandler(err) {
		err = &ErrInvalidHandler{scope: scope, service: service}
	}
	if ErrorIsConnectionRefused(err) {
		err = &ErrConnectionRefused{err}
	}
	return errors.Wrap(err, message)
}

func getWithDefault(args map[string]interface{}, elem string, def string) string {
	v, ok := args[elem]
	if ok {
		return v.(string)
	}
	return def

}

func init() {
	dosa.RegisterConnector("yarpc", func(args dosa.CreationArgs) (dosa.Connector, error) {
		host, ok := args["host"]
		if !ok {
			return nil, errors.New("Missing host for yarpc connector")
		}

		port, ok := args["port"]
		if !ok {
			return nil, errors.New("Missing port for yarpc connector")
		}

		trans := getWithDefault(args, "transport", "tchannel")
		callername := getWithDefault(args, "callername", os.Getenv("USER"))
		servicename := getWithDefault(args, "servicename", "test")
		cfg := Config{
			Transport:   trans,
			Host:        host.(string),
			Port:        port.(string),
			CallerName:  callername,
			ServiceName: servicename,
		}
		return NewConnector(&cfg)
	})
}<|MERGE_RESOLUTION|>--- conflicted
+++ resolved
@@ -39,18 +39,11 @@
 )
 
 const (
-<<<<<<< HEAD
-	_defaultServiceName        = "dosa-gateway"
-	_version                   = "version"
-	errCodeNotFound      int32 = 404
-	errCodeAlreadyExists int32 = 409
-=======
 	_defaultServiceName         = "dosa-gateway"
 	errCodeNotFound      int32  = 404
 	errCodeAlreadyExists int32  = 409
 	errInvalidHandler    string = "no handler for service"
 	errConnectionRefused string = "getsockopt: connection refused"
->>>>>>> 60eb6b68
 )
 
 // ErrInvalidHandler is used to help deliver a better error message when
@@ -540,13 +533,8 @@
 
 // CheckSchemaStatus checks the status of specific version of schema
 func (c *Connector) CheckSchemaStatus(ctx context.Context, scope, namePrefix string, version int32) (*dosa.SchemaStatus, error) {
-	request := dosarpc.CheckSchemaStatusRequest{Scope: &scope, NamePrefix: &namePrefix, Version: &version}
-<<<<<<< HEAD
-
+	request := dosarpc.CheckSchemaStatusRequest{Scope: &scope, NamePrefix: &namePrefix, Version: &version}\
 	response, err := c.Client.CheckSchemaStatus(ctx, &request, VersionHeader())
-=======
-	response, err := c.Client.CheckSchemaStatus(ctx, &request)
->>>>>>> 60eb6b68
 
 	if err != nil {
 		return nil, wrapError(err, "YARPC ChecksShemaStatus failed", scope, c.Config.ServiceName)
@@ -573,13 +561,8 @@
 		Name: &scope,
 	}
 
-<<<<<<< HEAD
 	if err := c.Client.CreateScope(ctx, request, VersionHeader()); err != nil {
 		return errors.Wrap(err, "YARPC CreateScope failed")
-=======
-	if err := c.Client.CreateScope(ctx, request); err != nil {
-		return wrapError(err, "YARPC CreateScope failed", scope, c.Config.ServiceName)
->>>>>>> 60eb6b68
 	}
 
 	return nil
@@ -591,13 +574,8 @@
 		Name: &scope,
 	}
 
-<<<<<<< HEAD
 	if err := c.Client.TruncateScope(ctx, request, VersionHeader()); err != nil {
 		return errors.Wrap(err, "YARPC TruncateScope failed")
-=======
-	if err := c.Client.TruncateScope(ctx, request); err != nil {
-		return wrapError(err, "YARPC TruncateScope failed", scope, c.Config.ServiceName)
->>>>>>> 60eb6b68
 	}
 
 	return nil
@@ -609,13 +587,8 @@
 		Name: &scope,
 	}
 
-<<<<<<< HEAD
 	if err := c.Client.DropScope(ctx, request, VersionHeader()); err != nil {
 		return errors.Wrap(err, "YARPC DropScope failed")
-=======
-	if err := c.Client.DropScope(ctx, request); err != nil {
-		return wrapError(err, "YARPC DropScope failed", scope, c.Config.ServiceName)
->>>>>>> 60eb6b68
 	}
 
 	return nil
