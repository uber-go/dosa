// Copyright (c) 2017 Uber Technologies, Inc.
//
// Permission is hereby granted, free of charge, to any person obtaining a copy
// of this software and associated documentation files (the "Software"), to deal
// in the Software without restriction, including without limitation the rights
// to use, copy, modify, merge, publish, distribute, sublicense, and/or sell
// copies of the Software, and to permit persons to whom the Software is
// furnished to do so, subject to the following conditions:
//
// The above copyright notice and this permission notice shall be included in
// all copies or substantial portions of the Software.
//
// THE SOFTWARE IS PROVIDED "AS IS", WITHOUT WARRANTY OF ANY KIND, EXPRESS OR
// IMPLIED, INCLUDING BUT NOT LIMITED TO THE WARRANTIES OF MERCHANTABILITY,
// FITNESS FOR A PARTICULAR PURPOSE AND NONINFRINGEMENT. IN NO EVENT SHALL THE
// AUTHORS OR COPYRIGHT HOLDERS BE LIABLE FOR ANY CLAIM, DAMAGES OR OTHER
// LIABILITY, WHETHER IN AN ACTION OF CONTRACT, TORT OR OTHERWISE, ARISING FROM,
// OUT OF OR IN CONNECTION WITH THE SOFTWARE OR THE USE OR OTHER DEALINGS IN
// THE SOFTWARE.

package yarpc

import (
	"context"
	"encoding/json"
	"fmt"
	"strings"

	"github.com/pkg/errors"
	"github.com/uber-go/dosa"
	dosarpc "github.com/uber/dosa-idl/.gen/dosa"
	"github.com/uber/dosa-idl/.gen/dosa/dosaclient"
	rpc "go.uber.org/yarpc"
	"go.uber.org/yarpc/transport/tchannel"
)

const (
	_version                    = "version"
	errCodeNotFound      int32  = 404
	errCodeAlreadyExists int32  = 409
	errConnectionRefused string = "getsockopt: connection refused"
)

// ErrConnectionRefused is used to help deliver a better error message when
// users have misconfigured the yarpc connector
type ErrConnectionRefused struct {
	cause error
}

// Error implements the error interface
func (e *ErrConnectionRefused) Error() string {
	return fmt.Sprintf("the gateway is not reachable, make sure the hostname and port are correct for your environment: %s", e.cause)
}

// ErrorIsConnectionRefused check if the error is "ErrConnectionRefused"
func ErrorIsConnectionRefused(err error) bool {
	return strings.Contains(err.Error(), errConnectionRefused)
}

// Config contains the YARPC connector parameters.
type Config struct {
	Host        string `yaml:"host"`
	Port        string `yaml:"port"`
	CallerName  string `yaml:"callerName"`
	ServiceName string `yaml:"serviceName"`
}

// Connector holds the client-side RPC interface and some schema information
type Connector struct {
	client     dosaclient.Interface
	dispatcher *rpc.Dispatcher
}

// NewConnector creates a new instance with user provided transport
func NewConnector(config Config) (*Connector, error) {
	// Ensure host, port, serviceName, and callerName are all specified.
	if config.Host == "" {
		return nil, errors.New("no host specified")
	}

	if config.Port == "" {
		return nil, errors.New("no port specified")
	}

	if config.ServiceName == "" {
		return nil, errors.New("no serviceName specified")
	}

	if config.CallerName == "" {
		return nil, errors.New("no callerName specified")
	}

	ycfg := rpc.Config{Name: config.CallerName}
	hostPort := fmt.Sprintf("%s:%s", config.Host, config.Port)
	// this looks wrong, BUT since it's a uni-directional tchannel
	// connection, we have to pass CallerName as the tchannel "ServiceName"
	// for source/destination to be reported correctly by RPC layer.
	ts, err := tchannel.NewChannelTransport(tchannel.ServiceName(config.CallerName))
	if err != nil {
		return nil, err
	}
	ycfg.Outbounds = rpc.Outbounds{
		config.ServiceName: {
			Unary: ts.NewSingleOutbound(hostPort),
		},
	}

	// important to note that this will panic if config contains invalid
	// values such as service name containing invalid characters
	dispatcher := rpc.NewDispatcher(ycfg)
	if err := dispatcher.Start(); err != nil {
		return nil, err
	}

	client := dosaclient.New(dispatcher.ClientConfig(config.ServiceName))

	return &Connector{
		dispatcher: dispatcher,
		client:     client,
	}, nil
}

// CreateIfNotExists ...
func (c *Connector) CreateIfNotExists(ctx context.Context, ei *dosa.EntityInfo, values map[string]dosa.FieldValue) error {
	ev, err := fieldValueMapFromClientMap(values)
	if err != nil {
		return err
	}

	ttl := dosa.NoTTL().Nanoseconds()
	if ei.TTL != nil {
		ttl = ei.TTL.Nanoseconds()
	}

	createRequest := dosarpc.CreateRequest{
		Ref:          entityInfoToSchemaRef(ei),
		EntityValues: ev,
		TTL:          &ttl,
	}

	err = c.client.CreateIfNotExists(ctx, &createRequest, VersionHeader())
	if err != nil {
		if be, ok := err.(*dosarpc.BadRequestError); ok {
			if be.ErrorCode != nil && *be.ErrorCode == errCodeAlreadyExists {
				return errors.Wrap(&dosa.ErrAlreadyExists{}, "failed to create")
			}
		}

		if !dosarpc.Dosa_CreateIfNotExists_Helper.IsException(err) {
			return errors.Wrap(err, "failed to CreateIfNotExists due to network issue")
		}
	}
	return errors.Wrap(err, "failed to CreateIfNotExists")
}

// Upsert inserts or updates your data
func (c *Connector) Upsert(ctx context.Context, ei *dosa.EntityInfo, values map[string]dosa.FieldValue) error {
	ev, err := fieldValueMapFromClientMap(values)
	if err != nil {
		return err
	}

	ttl := dosa.NoTTL().Nanoseconds()
	if ei.TTL != nil {
		ttl = ei.TTL.Nanoseconds()
	}

	upsertRequest := dosarpc.UpsertRequest{
		Ref:          entityInfoToSchemaRef(ei),
		EntityValues: ev,
		TTL:          &ttl,
	}

	err = c.client.Upsert(ctx, &upsertRequest, VersionHeader())

	if !dosarpc.Dosa_Upsert_Helper.IsException(err) {
		return errors.Wrap(err, "failed to Upsert due to network issue")
	}

	return errors.Wrap(err, "failed to Upsert")
}

// MultiUpsert upserts multiple entities at one time
func (c *Connector) MultiUpsert(ctx context.Context, ei *dosa.EntityInfo, multiValues []map[string]dosa.FieldValue) ([]error, error) {
	values, err := fieldValueMapsFromClientMaps(multiValues)
	if err != nil {
		return nil, err
	}

	// ttl := dosa.NoTTL().Nanoseconds()
	// if ei.TTL != nil {
	// 	ttl = ei.TTL.Nanoseconds()
	// }

	// perform the multi upsert request
	request := &dosarpc.MultiUpsertRequest{
		Ref:      entityInfoToSchemaRef(ei),
		Entities: values,
		// TTL:      &ttl, mgode@ has not yet committed origin/ttl-for-multi-upsert
	}

	response, err := c.client.MultiUpsert(ctx, request, VersionHeader())
	if err != nil {
		if !dosarpc.Dosa_MultiUpsert_Helper.IsException(err) {
			return nil, errors.Wrap(err, "failed to MultiUpsert due to network issue")
		}

		return nil, errors.Wrap(err, "failed to MultiUpsert")
	}

	rpcErrors := response.Errors
	results := make([]error, len(rpcErrors))
	for i, rpcError := range rpcErrors {
		if rpcError != nil {
			results[i] = wrapIDLError(rpcError)
		}
	}

	return results, nil
}

// Read reads a single entity
func (c *Connector) Read(ctx context.Context, ei *dosa.EntityInfo, keys map[string]dosa.FieldValue, minimumFields []string) (map[string]dosa.FieldValue, error) {
	// Convert the fields from the client's map to a set of fields to read
	var rpcMinimumFields map[string]struct{}
	if minimumFields != nil {
		rpcMinimumFields = map[string]struct{}{}
		for _, field := range minimumFields {
			rpcMinimumFields[field] = struct{}{}
		}
	}

	// convert the key values from interface{} to RPC's Value
	rpcFields := make(dosarpc.FieldValueMap)
	for key, value := range keys {
		rv, err := RawValueFromInterface(value)
		if err != nil {
			return nil, errors.Wrapf(err, "Key field %q", key)
		}
		if rv == nil {
			continue
		}
		rpcValue := &dosarpc.Value{ElemValue: rv}
		rpcFields[key] = rpcValue
	}

	// perform the read request
	readRequest := &dosarpc.ReadRequest{
		Ref:          entityInfoToSchemaRef(ei),
		KeyValues:    rpcFields,
		FieldsToRead: rpcMinimumFields,
	}

	response, err := c.client.Read(ctx, readRequest, VersionHeader())
	if err != nil {
		if be, ok := err.(*dosarpc.BadRequestError); ok {
			if be.ErrorCode != nil && *be.ErrorCode == errCodeNotFound {
				return nil, errors.Wrap(&dosa.ErrNotFound{}, "Read failed: not found")
			}
		}

		if !dosarpc.Dosa_Read_Helper.IsException(err) {
			return nil, errors.Wrap(err, "failed to Read due to network issue")
		}

		return nil, errors.Wrap(err, "failed to Read")
	}

	// no error, so for each column, transform it into the map of (col->value) items

	return decodeResults(ei, response.EntityValues), nil
}

// MultiRead reads multiple entities at one time
func (c *Connector) MultiRead(ctx context.Context, ei *dosa.EntityInfo, keys []map[string]dosa.FieldValue, minimumFields []string) ([]*dosa.FieldValuesOrError, error) {
	// Convert the fields from the client's map to a set of fields to read
	rpcMinimumFields := makeRPCminimumFields(minimumFields)

	// convert the keys to RPC's Value
	rpcFields := make([]dosarpc.FieldValueMap, len(keys))
	for i, kmap := range keys {
		rpcFields[i] = make(dosarpc.FieldValueMap)
		for key, value := range kmap {
			rv, err := RawValueFromInterface(value)
			if err != nil {
				return nil, err
			}
			if rv == nil {
				continue
			}
			rpcValue := &dosarpc.Value{ElemValue: rv}
			rpcFields[i][key] = rpcValue
		}
	}

	// perform the multi read request
	request := &dosarpc.MultiReadRequest{
		Ref:          entityInfoToSchemaRef(ei),
		KeyValues:    rpcFields,
		FieldsToRead: rpcMinimumFields,
	}

	response, err := c.client.MultiRead(ctx, request, VersionHeader())
	if err != nil {
		if !dosarpc.Dosa_MultiRead_Helper.IsException(err) {
			return nil, errors.Wrap(err, "failed to MultiRead due to network issue")
		}

		return nil, errors.Wrap(err, "failed to MultiRead")
	}

	rpcResults := response.Results
	results := make([]*dosa.FieldValuesOrError, len(rpcResults))
	for i, rpcResult := range rpcResults {
		results[i] = &dosa.FieldValuesOrError{Values: make(map[string]dosa.FieldValue), Error: nil}
		for name, value := range rpcResult.EntityValues {
			for _, col := range ei.Def.Columns {
				if col.Name == name {
					results[i].Values[name] = RawValueAsInterface(*value.ElemValue, col.Type)
					break
				}
			}
		}
		if rpcResult.Error != nil {
			results[i].Error = wrapIDLError(rpcResult.Error)
		}
	}

	return results, nil
}

// Remove marshals a request to the YARPC remove call
func (c *Connector) Remove(ctx context.Context, ei *dosa.EntityInfo, keys map[string]dosa.FieldValue) error {
	// convert the key values from interface{} to RPC's Value
	rpcFields, err := keyValuesToRPCValues(keys)
	if err != nil {
		return err
	}

	// perform the remove request
	removeRequest := &dosarpc.RemoveRequest{
		Ref:       entityInfoToSchemaRef(ei),
		KeyValues: rpcFields,
	}

	err = c.client.Remove(ctx, removeRequest, VersionHeader())
	if err != nil {
		if !dosarpc.Dosa_Remove_Helper.IsException(err) {
			return errors.Wrap(err, "failed to Remove due to network issue")
		}

		return errors.Wrap(err, "failed to Remove")
	}
	return nil
}

// MultiRemove is not yet implemented
func (c *Connector) MultiRemove(ctx context.Context, ei *dosa.EntityInfo, multiKeys []map[string]dosa.FieldValue) ([]error, error) {
	keyValues, err := multiKeyValuesToRPCValues(multiKeys)
	if err != nil {
		return nil, err
	}

	// perform the multi remove request
	request := &dosarpc.MultiRemoveRequest{
		Ref:       entityInfoToSchemaRef(ei),
		KeyValues: keyValues,
	}

	response, err := c.client.MultiRemove(ctx, request, VersionHeader())
	if err != nil {
		if !dosarpc.Dosa_MultiRemove_Helper.IsException(err) {
			return nil, errors.Wrap(err, "failed to MultiRemove due to network issue")
		}

		return nil, errors.Wrap(err, "failed to MultiRemove")
	}

	rpcErrors := response.Errors
	results := make([]error, len(rpcErrors))
	for i, rpcError := range rpcErrors {
		if rpcError != nil {
			results[i] = wrapIDLError(rpcError)
		}
	}

	return results, nil
}

// RemoveRange removes all entities within the range specified by the columnConditions.
func (c *Connector) RemoveRange(ctx context.Context, ei *dosa.EntityInfo, columnConditions map[string][]*dosa.Condition) error {
	rpcConditions, err := createRPCConditions(columnConditions)
	if err != nil {
		return errors.Wrap(err, "RemoveRange failed: invalid column conditions")
	}

	request := &dosarpc.RemoveRangeRequest{
		Ref:        entityInfoToSchemaRef(ei),
		Conditions: rpcConditions,
	}

	if err := c.client.RemoveRange(ctx, request, VersionHeader()); err != nil {
		if !dosarpc.Dosa_RemoveRange_Helper.IsException(err) {
			return errors.Wrap(err, "failed to RemoveRange due to network issue")
		}
		return errors.Wrap(err, "failed to RemoveRange")
	}
	return nil
}

// Range does a scan across a range
func (c *Connector) Range(ctx context.Context, ei *dosa.EntityInfo, columnConditions map[string][]*dosa.Condition, minimumFields []string, token string, limit int) ([]map[string]dosa.FieldValue, string, error) {
	limit32 := int32(limit)
	rpcMinimumFields := makeRPCminimumFields(minimumFields)
	rpcConditions, err := createRPCConditions(columnConditions)
	if err != nil {
		return nil, "", errors.Wrap(err, "failed to Range: invalid column conditions")
	}
	rangeRequest := dosarpc.RangeRequest{
		Ref:          entityInfoToSchemaRef(ei),
		Token:        &token,
		Limit:        &limit32,
		Conditions:   rpcConditions,
		FieldsToRead: rpcMinimumFields,
	}
	response, err := c.client.Range(ctx, &rangeRequest, VersionHeader())
	if err != nil {
		if !dosarpc.Dosa_Range_Helper.IsException(err) {
			return nil, "", errors.Wrap(err, "failed to Range due to network issue")
		}

		return nil, "", errors.Wrap(err, "failed to Range")
	}
	results := make([]map[string]dosa.FieldValue, len(response.Entities))
	for idx, entity := range response.Entities {
		results[idx] = decodeResults(ei, entity)
	}
	return results, *response.NextToken, nil
}

func createRPCConditions(columnConditions map[string][]*dosa.Condition) ([]*dosarpc.Condition, error) {
	rpcConditions := []*dosarpc.Condition{}
	for field, conditions := range columnConditions {
		// Warning: Don't remove this line.
		// field variable always has the same address. If we want to dereference it, we have to assign the value to a new variable.
		fieldName := field
		for _, condition := range conditions {
			rv, err := RawValueFromInterface(condition.Value)
			if err != nil {
				return nil, errors.Wrap(err, "Bad range value")
			}
			if rv == nil {
				continue
			}
			rpcConditions = append(rpcConditions, &dosarpc.Condition{
				Op:    encodeOperator(condition.Op),
				Field: &dosarpc.Field{Name: &fieldName, Value: &dosarpc.Value{ElemValue: rv}},
			})
		}
	}

	return rpcConditions, nil
}

// Scan marshals a scan request into YARPC
func (c *Connector) Scan(ctx context.Context, ei *dosa.EntityInfo, minimumFields []string, token string, limit int) ([]map[string]dosa.FieldValue, string, error) {
	limit32 := int32(limit)
	rpcMinimumFields := makeRPCminimumFields(minimumFields)
	scanRequest := dosarpc.ScanRequest{
		Ref:          entityInfoToSchemaRef(ei),
		Token:        &token,
		Limit:        &limit32,
		FieldsToRead: rpcMinimumFields,
	}
	response, err := c.client.Scan(ctx, &scanRequest, VersionHeader())
	if err != nil {
		if !dosarpc.Dosa_Scan_Helper.IsException(err) {
			return nil, "", errors.Wrap(err, "failed to Scan due to network issue")
		}

		return nil, "", errors.Wrap(err, "failed to Scan")
	}
	results := make([]map[string]dosa.FieldValue, len(response.Entities))
	for idx, entity := range response.Entities {
		results[idx] = decodeResults(ei, entity)
	}
	return results, *response.NextToken, nil
}

// CheckSchema is one way to register a set of entities. This can be further validated by
// a schema service downstream.
func (c *Connector) CheckSchema(ctx context.Context, scope, namePrefix string, eds []*dosa.EntityDefinition) (int32, error) {
	// convert the client EntityDefinition to the RPC EntityDefinition
	rpcEntityDefinition := EntityDefsToThrift(eds)
	csr := dosarpc.CheckSchemaRequest{
		EntityDefs: rpcEntityDefinition,
		Scope:      &scope,
		NamePrefix: &namePrefix,
	}
	response, err := c.client.CheckSchema(ctx, &csr, VersionHeader())
	if err != nil {
		if !dosarpc.Dosa_CheckSchema_Helper.IsException(err) {
			return dosa.InvalidVersion, errors.Wrap(err, "failed to CheckSchema due to network issue")
		}

		return dosa.InvalidVersion, wrapError(err, "failed to CheckSchema", scope)
	}

	return *response.Version, nil
}

// CanUpsertSchema checks whether the provided entities are compatible with the latest applied schema.
// A non-nil error indicates the entities are not backward-compatible with the latest schema, thus will fail
// if they were to be upserted.
func (c *Connector) CanUpsertSchema(ctx context.Context, scope, namePrefix string, eds []*dosa.EntityDefinition) (int32, error) {
	// convert the client EntityDefinition to the RPC EntityDefinition
	rpcEntityDefinition := EntityDefsToThrift(eds)
	csr := dosarpc.CanUpsertSchemaRequest{
		EntityDefs: rpcEntityDefinition,
		Scope:      &scope,
		NamePrefix: &namePrefix,
	}
	response, err := c.client.CanUpsertSchema(ctx, &csr, VersionHeader())
	if err != nil {
		if !dosarpc.Dosa_CanUpsertSchema_Helper.IsException(err) {
			return dosa.InvalidVersion, errors.Wrap(err, "failed to CanUpsertSchema due to network issue")
		}
		return dosa.InvalidVersion, wrapError(err, "failed to CanUpsertSchema", scope)
	}

	return *response.Version, nil
}

// UpsertSchema upserts the schema through RPC
func (c *Connector) UpsertSchema(ctx context.Context, scope, namePrefix string, eds []*dosa.EntityDefinition) (*dosa.SchemaStatus, error) {
	rpcEds := EntityDefsToThrift(eds)
	request := &dosarpc.UpsertSchemaRequest{
		Scope:      &scope,
		NamePrefix: &namePrefix,
		EntityDefs: rpcEds,
	}

	response, err := c.client.UpsertSchema(ctx, request, VersionHeader())
	if err != nil {
		if !dosarpc.Dosa_UpsertSchema_Helper.IsException(err) {
			return nil, errors.Wrap(err, "failed to UpsertSchema due to network issue")
		}
		return nil, wrapError(err, "failed to UpsertSchema", scope)
	}

	status := ""
	if response.Status != nil {
		status = *response.Status
	}

	if response.Version == nil {
		return nil, errors.New("failed to UpsertSchema: server returns version nil")
	}

	return &dosa.SchemaStatus{
		Version: *response.Version,
		Status:  status,
	}, nil
}

// CheckSchemaStatus checks the status of specific version of schema
func (c *Connector) CheckSchemaStatus(ctx context.Context, scope, namePrefix string, version int32) (*dosa.SchemaStatus, error) {
	request := dosarpc.CheckSchemaStatusRequest{Scope: &scope, NamePrefix: &namePrefix, Version: &version}
	response, err := c.client.CheckSchemaStatus(ctx, &request, VersionHeader())

	if err != nil {
		if !dosarpc.Dosa_CheckSchemaStatus_Helper.IsException(err) {
			return nil, errors.Wrap(err, "failed to CheckSchemaStatus due to network issue")
		}

		return nil, wrapError(err, "failed to CheckSchemaStatus", scope)
	}

	status := ""
	if response.Status != nil {
		status = *response.Status
	}

	if response.Version == nil {
		return nil, errors.New("failed to ChecksShemaStatus: server returns version nil")
	}

	return &dosa.SchemaStatus{
		Version: *response.Version,
		Status:  status,
	}, nil
}

// CreateScope creates the scope specified
func (c *Connector) CreateScope(ctx context.Context, md *dosa.ScopeMetadata) error {
	bytes, err := json.Marshal(*md)
	if err != nil {
		return errors.Wrap(err, "could not encode metadata into JSON")
	}
	mds := string(bytes)

	request := &dosarpc.CreateScopeRequest{
		Name:      &(md.Name),
		Requester: &(md.Creator),
		Metadata:  &mds,
	}

	if err = c.client.CreateScope(ctx, request, VersionHeader()); err != nil {
		if !dosarpc.Dosa_CreateScope_Helper.IsException(err) {
			return errors.Wrap(err, "failed to CreateScope due to network issue")
		}

		return errors.Wrap(err, "failed to CreateScope")
	}

	return nil
}

// TruncateScope truncates all data in the scope specified
func (c *Connector) TruncateScope(ctx context.Context, scope string) error {
	// A better authn story is needed -- an evildoer could just craft a request with a
	// bogus owner name and send it directly, bypassing this client.
	request := &dosarpc.TruncateScopeRequest{
		Name:      &scope,
		Requester: dosa.GetUsername(),
	}

	if err := c.client.TruncateScope(ctx, request, VersionHeader()); err != nil {
		if !dosarpc.Dosa_TruncateScope_Helper.IsException(err) {
			return errors.Wrap(err, "failed to TruncateScope due to network issue")
		}

		return errors.Wrap(err, "failed to TruncateScope")
	}

	return nil
}

// DropScope removes the scope specified
func (c *Connector) DropScope(ctx context.Context, scope string) error {
	// A better authn story is needed -- an evildoer could just craft a request with a
	// bogus owner name and send it directly, bypassing this client.
	request := &dosarpc.DropScopeRequest{
		Name:      &scope,
		Requester: dosa.GetUsername(),
	}

	if err := c.client.DropScope(ctx, request, VersionHeader()); err != nil {
		if !dosarpc.Dosa_DropScope_Helper.IsException(err) {
			return errors.Wrap(err, "failed to DropScope due to network issue")
		}

		return errors.Wrap(err, "failed to DropScope")
	}

	return nil
}

// ScopeExists is not implemented yet
func (c *Connector) ScopeExists(ctx context.Context, scope string) (bool, error) {
	panic("not implemented")
}

// Shutdown stops the dispatcher and drains client
func (c *Connector) Shutdown() error {
	return c.dispatcher.Stop()
}

func wrapError(err error, message, scope string) error {
	if ErrorIsConnectionRefused(err) {
		err = &ErrConnectionRefused{err}
	}
	return errors.Wrap(err, message)
}

func wrapIDLError(err *dosarpc.Error) error {
	if err.ErrCode != nil && *err.ErrCode == errCodeNotFound {
		return errors.Wrap(&dosa.ErrNotFound{}, "read failed: not found")
	}
	// TODO check other fields in the thrift error object such as ShouldRetry
	return errors.New(*err.Msg)
<<<<<<< HEAD
}

func getWithDefault(args map[string]interface{}, elem string, def string) string {
	v, ok := args[elem]
	if ok {
		return v.(string)
	}
	return def

}

func init() {
	dosa.RegisterConnector("yarpc", func(args dosa.CreationArgs) (dosa.Connector, error) {
		host, ok := args["host"]
		if !ok {
			return nil, errors.New("Missing connector host value")
		}

		port, ok := args["port"]
		if !ok {
			return nil, errors.New("Missing connector port value")
		}

		trans := getWithDefault(args, "transport", "tchannel")
		callername := getWithDefault(args, "callername", strings.ToLower(os.Getenv("USER")))
		servicename := getWithDefault(args, "servicename", "test")
		cfg := Config{
			Transport:   trans,
			Host:        host.(string),
			Port:        port.(string),
			CallerName:  callername,
			ServiceName: servicename,
		}
		return NewConnector(&cfg)
	})
=======
>>>>>>> 4a4c644e
}<|MERGE_RESOLUTION|>--- conflicted
+++ resolved
@@ -679,42 +679,4 @@
 	}
 	// TODO check other fields in the thrift error object such as ShouldRetry
 	return errors.New(*err.Msg)
-<<<<<<< HEAD
-}
-
-func getWithDefault(args map[string]interface{}, elem string, def string) string {
-	v, ok := args[elem]
-	if ok {
-		return v.(string)
-	}
-	return def
-
-}
-
-func init() {
-	dosa.RegisterConnector("yarpc", func(args dosa.CreationArgs) (dosa.Connector, error) {
-		host, ok := args["host"]
-		if !ok {
-			return nil, errors.New("Missing connector host value")
-		}
-
-		port, ok := args["port"]
-		if !ok {
-			return nil, errors.New("Missing connector port value")
-		}
-
-		trans := getWithDefault(args, "transport", "tchannel")
-		callername := getWithDefault(args, "callername", strings.ToLower(os.Getenv("USER")))
-		servicename := getWithDefault(args, "servicename", "test")
-		cfg := Config{
-			Transport:   trans,
-			Host:        host.(string),
-			Port:        port.(string),
-			CallerName:  callername,
-			ServiceName: servicename,
-		}
-		return NewConnector(&cfg)
-	})
-=======
->>>>>>> 4a4c644e
 }