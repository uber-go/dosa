--- conflicted
+++ resolved
@@ -42,16 +42,12 @@
 	TTL: 1 * time.Minute,
 }
 
-<<<<<<< HEAD
-var rc = redis.NewConnector(testRedisConfig, nil)
-=======
 var (
 	rc       = redis.NewConnector(testRedisConfig, nil)
 	table, _ = dosa.TableFromInstance(&testentity.KeyValue{})
 	sr       = dosa.SchemaRef{Scope: "example", NamePrefix: "example"}
 	testEi   = &dosa.EntityInfo{Ref: &sr, Def: &table.EntityDefinition}
 )
->>>>>>> 1e446d37
 
 func TestUnimplementedFunctions(t *testing.T) {
 	err := rc.CreateIfNotExists(context.TODO(), &dosa.EntityInfo{}, nil)
