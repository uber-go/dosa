--- conflicted
+++ resolved
@@ -11,11 +11,8 @@
 - Convert usernaems to lowercase when constructing scope names etc. (#322)
 - Initial support for Adaptive Rate Limits.
 - Many accidentally exported names have been unexported. (#327)
-<<<<<<< HEAD
+- Add new GetEntitySchema function to the Connector interface (#335)
 - Remove unused PluginFunc argument from the routing connector (#337)
-=======
-- Add new GetEntitySchema function to the Connector interface (#335)
->>>>>>> b476fd6d
 
 ## v2.6.0 (2018-04-16)
 - Fix bug in invalidating fallback cache on upsert (#292)
