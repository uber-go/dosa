--- conflicted
+++ resolved
@@ -1,11 +1,7 @@
 # Changelog
 
 ## v3.0.0 (unreleased)
-<<<<<<< HEAD
 - Scope metadata handling, and rudimentary auth* support. The Connector interface (Admin API) has changed.
-
-## v2.5.3 (unreleased)
-=======
 
 ## v2.6.0 (2018-04-16)
 - Fix bug in invalidating fallback cache on upsert (#292)
@@ -17,7 +13,6 @@
 - Added TTL support (#286)
 
 ## v2.5.3 (2018-03-22)
->>>>>>> d61ec7aa
 - Invalidate fallback cache on upsert (#285)
 - Properly Interpret NotFound errors for MultiRead in the YARPC connector (#287)
 
