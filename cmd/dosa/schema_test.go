// Copyright (c) 2017 Uber Technologies, Inc.
//
// Permission is hereby granted, free of charge, to any person obtaining a copy
// of this software and associated documentation files (the "Software"), to deal
// in the Software without restriction, including without limitation the rights
// to use, copy, modify, merge, publish, distribute, sublicense, and/or sell
// copies of the Software, and to permit persons to whom the Software is
// furnished to do so, subject to the following conditions:
//
// The above copyright notice and this permission notice shall be included in
// all copies or substantial portions of the Software.
//
// THE SOFTWARE IS PROVIDED "AS IS", WITHOUT WARRANTY OF ANY KIND, EXPRESS OR
// IMPLIED, INCLUDING BUT NOT LIMITED TO THE WARRANTIES OF MERCHANTABILITY,
// FITNESS FOR A PARTICULAR PURPOSE AND NONINFRINGEMENT. IN NO EVENT SHALL THE
// AUTHORS OR COPYRIGHT HOLDERS BE LIABLE FOR ANY CLAIM, DAMAGES OR OTHER
// LIABILITY, WHETHER IN AN ACTION OF CONTRACT, TORT OR OTHERWISE, ARISING FROM,
// OUT OF OR IN CONNECTION WITH THE SOFTWARE OR THE USE OR OTHER DEALINGS IN
// THE SOFTWARE.

package main

import (
	"context"
	"errors"
	"os"
	"testing"
	"time"

	"github.com/golang/mock/gomock"
	"github.com/stretchr/testify/assert"
	"github.com/uber-go/dosa"
	"github.com/uber-go/dosa/mocks"

	_ "github.com/uber-go/dosa/connectors/devnull"
)

<<<<<<< HEAD
func getTestEntityNameMap() map[string]bool {
	return map[string]bool{
		"awesome_test_entity":           true,
		"testnullableentity":            true,
		"named_import_entity":           true,
		"testnullablenamedimportentity": true,
	}
=======
func TestScopeFlag_String(t *testing.T) {
	f := scopeFlag("")
	f.setString("foo.bar.baz")
	assert.Equal(t, "foo_bar_baz", f.String())

	err := f.UnmarshalFlag("qux.quux.corge")
	assert.NoError(t, err)
	assert.Equal(t, "qux_quux_corge", f.String())
>>>>>>> c41cee60
}

func TestSchema_ExpandDirectories(t *testing.T) {
	assert := assert.New(t)
	const tmpdir = ".testexpanddirectories"
	os.RemoveAll(tmpdir)
	defer os.RemoveAll(tmpdir)

	if err := os.Mkdir(tmpdir, 0770); err != nil {
		t.Fatalf("can't create %s: %s", tmpdir, err)
	}
	// note: these must be in lexical order :(
	dirs := []string{"a", "a/b", "c", "c/d", "c/e"}

	os.Chdir(tmpdir)
	for _, dirToCreate := range dirs {
		os.Mkdir(dirToCreate, 0770)
	}
	os.Create("a/b/file")

	cases := []struct {
		args []string
		dirs []string
		err  error
	}{
		{
			args: []string{},
			dirs: []string{"."},
		},
		{
			args: []string{"."},
			dirs: []string{"."},
		},
		{
			args: []string{"./..."},
			dirs: append([]string{"."}, dirs...),
		},
		{
			args: []string{"bogus"},
			err:  errors.New("no such file or directory"),
		},
		{
			args: []string{"a/b/file"},
			err:  errors.New("not a directory"),
		},
	}

	for _, c := range cases {
		dirs, err := expandDirectories(c.args)
		if c.err != nil {
			assert.Contains(err.Error(), c.err.Error())
		} else {
			assert.Nil(err)
			assert.Equal(c.dirs, dirs)
		}
	}
	os.Chdir("..")
}

func TestSchema_ServiceInference(t *testing.T) {
	tcs := []struct {
		serviceName string
		scope       string
		expected    string
	}{
		//  service = "", scope = "" -> default
		{
			expected: _defServiceName,
		},
		//  service = "", scope != prod -> default
		{
			scope:    "not-production",
			expected: _defServiceName,
		},
		//  service = "", scope = prod -> prod
		{
			scope:    _prodScope,
			expected: _prodServiceName,
		},
		//  service = "foo", scope = "" -> "foo"
		{
			serviceName: "foo",
			expected:    "foo",
		},
		//  service = "bar", scope != prod -> "bar"
		{
			serviceName: "bar",
			scope:       "bar",
			expected:    "bar",
		},
		//  service = "baz", scope = prod -> "baz"
		{
			serviceName: "baz",
			scope:       _prodScope,
			expected:    "baz",
		},
	}

	for _, tc := range tcs {
		for _, cmd := range []string{"check", "upsert", "status"} {
			os.Args = []string{
				"dosa",
				"--service", tc.serviceName,
				"--connector", "devnull",
				"schema",
				cmd,
				"--prefix", "foo",
				"--scope", tc.scope,
				"../../testentity",
			}
			main()
			assert.Equal(t, options.ServiceName, tc.expected)
		}
	}
}

func TestSchema_PrefixRequired(t *testing.T) {
	for _, cmd := range []string{"check", "upsert"} {
		c := StartCapture()
		exit = func(r int) {}
		os.Args = []string{
			"dosa",
			"schema",
			cmd,
			"../../testentity",
		}
		main()
		assert.Contains(t, c.stop(true), "--prefix' was not specified")
	}
}

func TestSchema_InvalidDirectory(t *testing.T) {
	// dump is a special snowflake
	prefixMap := map[string]bool{
		"check":  true,
		"upsert": true,
		"dump":   false,
	}
	for cmd, hasPrefix := range prefixMap {
		c := StartCapture()
		exit = func(r int) {}
		os.Args = []string{
			"dosa",
			"schema",
			cmd,
		}
		if hasPrefix {
			os.Args = append(os.Args, "--prefix", "foo")
		}
		os.Args = append(os.Args, []string{
			"-e", "testentity.go",
			"../../testentity",
			"/dev/null",
		}...)
		main()
		assert.Contains(t, c.stop(true), "\"/dev/null\" is not a directory")
	}
}

func TestSchema_NoEntitiesFound(t *testing.T) {
	// dump is a special snowflake
	prefixMap := map[string]bool{
		"check":  true,
		"upsert": true,
		"dump":   false,
	}
	for cmd, hasPrefix := range prefixMap {
		c := StartCapture()
		exit = func(r int) {}
		os.Args = []string{
			"dosa",
			"schema",
			cmd,
		}
		if hasPrefix {
			os.Args = append(os.Args, "--prefix", "foo")
		}
		os.Args = append(os.Args, []string{
			"-e", "testentity.go",
			"-e", "named_import_testentity.go",
			"../../testentity",
		}...)
		main()
		assert.Contains(t, c.stop(true), "no entities found")
	}
}

// There are 4 tests to perform against each operation
// 1 - success case, displays scope
// 2 - failure case, couldn't initialize the connector
// 3 - failure case, the connector API call fails
// 4 - failure case, problems with the directories on the command line or the entities

func TestSchema_Check_Happy(t *testing.T) {
	ctrl := gomock.NewController(t)
	defer ctrl.Finish()

	exit = func(r int) {
		assert.Equal(t, 0, r)
	}
	dosa.RegisterConnector("mock", func(dosa.CreationArgs) (dosa.Connector, error) {
		mc := mocks.NewMockConnector(ctrl)
		mc.EXPECT().CheckSchema(gomock.Any(), "scope", "foo", gomock.Any()).
			Do(func(ctx context.Context, scope string, namePrefix string, ed []*dosa.EntityDefinition) {
				dl, ok := ctx.Deadline()
				assert.True(t, ok)
				assert.True(t, dl.After(time.Now()))
				assert.Equal(t, 4, len(ed))
				nameMap := getTestEntityNameMap()
				for _, e := range ed {
					assert.True(t, nameMap[e.Name])
				}
			}).Return(int32(1), nil)
		return mc, nil
	})
	os.Args = []string{"dosa", "--connector", "mock", "schema", "check", "--prefix", "foo", "-e", "_test.go", "-e", "excludeme.go", "-s", "scope", "-v", "../../testentity"}
	main()
}

func TestSchema_Status_Happy(t *testing.T) {
	ctrl := gomock.NewController(t)
	defer ctrl.Finish()

	exit = func(r int) {
		assert.Equal(t, 0, r)
	}
	dosa.RegisterConnector("mock", func(dosa.CreationArgs) (dosa.Connector, error) {
		mc := mocks.NewMockConnector(ctrl)
		mc.EXPECT().CheckSchemaStatus(gomock.Any(), "scope", "foo", gomock.Any()).
			Do(func(ctx context.Context, scope string, namePrefix string, version int32) {
				dl, ok := ctx.Deadline()
				assert.True(t, ok)
				assert.True(t, dl.After(time.Now()))
				assert.Equal(t, int32(12), version)
			}).Return(&dosa.SchemaStatus{Version: int32(12)}, nil)
		return mc, nil
	})
	os.Args = []string{"dosa", "--connector", "mock", "schema", "status", "--prefix", "foo", "-s", "scope", "-v", "--version", "12"}
	main()
}

func TestSchema_Upsert_Happy(t *testing.T) {
	ctrl := gomock.NewController(t)
	defer ctrl.Finish()

	exit = func(r int) {
		assert.Equal(t, 0, r)
	}

	dosa.RegisterConnector("mock", func(dosa.CreationArgs) (dosa.Connector, error) {
		mc := mocks.NewMockConnector(ctrl)
		mc.EXPECT().UpsertSchema(gomock.Any(), "scope", "foo", gomock.Any()).
			Do(func(ctx context.Context, scope string, namePrefix string, ed []*dosa.EntityDefinition) {
				dl, ok := ctx.Deadline()
				assert.True(t, ok)
				assert.True(t, dl.After(time.Now()))
				assert.Equal(t, 4, len(ed))

				nameMap := getTestEntityNameMap()
				for _, e := range ed {
					assert.True(t, nameMap[e.Name])
				}
			}).Return(&dosa.SchemaStatus{Version: int32(1)}, nil)
		return mc, nil
	})
	os.Args = []string{"dosa", "--connector", "mock", "schema", "upsert", "--prefix", "foo", "-e", "_test.go", "-e", "excludeme.go", "-s", "scope", "-v", "../../testentity"}
	main()
}

func TestSchema_Dump_InvalidFormat(t *testing.T) {
	c := StartCapture()
	exit = func(r int) {}
	os.Args = []string{"dosa", "schema", "dump", "-f", "invalid", "../../testentity"}
	main()
	assert.Contains(t, c.stop(true), "Invalid value")
}

func TestSchema_Dump_CQL(t *testing.T) {
	c := StartCapture()
	exit = func(r int) {}
	os.Args = []string{"dosa", "schema", "dump", "-v", "../../testentity"}
	main()
	output := c.stop(false)
	assert.Contains(t, output, "executing schema dump")
	assert.Contains(t, output, "create table \"awesome_test_entity\" (\"an_uuid_key\" uuid, \"strkey\" text, \"int64key\" bigint")
}

func TestSchema_Dump_UQL(t *testing.T) {
	c := StartCapture()
	exit = func(r int) {}
	os.Args = []string{"dosa", "schema", "dump", "-f", "uql", "-v", "../../testentity"}
	main()
	output := c.stop(false)
	assert.Contains(t, output, "executing schema dump")
	assert.Contains(t, output, "CREATE TABLE awesome_test_entity")
	assert.Contains(t, output, "an_int64_value int64;")
	assert.Contains(t, output, "PRIMARY KEY (an_uuid_key, strkey ASC, int64key DESC);")
}

func TestSchema_Dump_Avro(t *testing.T) {
	c := StartCapture()
	exit = func(r int) {}
	os.Args = []string{"dosa", "schema", "dump", "-f", "avro", "-v", "../../testentity"}
	main()
	output := c.stop(false)
	assert.Contains(t, output, "executing schema dump")
	assert.Contains(t, output, "123 34 99 108 117 115")
	assert.Contains(t, output, "99 111 114 100 34 125")
}<|MERGE_RESOLUTION|>--- conflicted
+++ resolved
@@ -35,7 +35,6 @@
 	_ "github.com/uber-go/dosa/connectors/devnull"
 )
 
-<<<<<<< HEAD
 func getTestEntityNameMap() map[string]bool {
 	return map[string]bool{
 		"awesome_test_entity":           true,
@@ -43,7 +42,7 @@
 		"named_import_entity":           true,
 		"testnullablenamedimportentity": true,
 	}
-=======
+
 func TestScopeFlag_String(t *testing.T) {
 	f := scopeFlag("")
 	f.setString("foo.bar.baz")
@@ -52,7 +51,6 @@
 	err := f.UnmarshalFlag("qux.quux.corge")
 	assert.NoError(t, err)
 	assert.Equal(t, "qux_quux_corge", f.String())
->>>>>>> c41cee60
 }
 
 func TestSchema_ExpandDirectories(t *testing.T) {
