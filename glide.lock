<<<<<<< HEAD
hash: 8b80aa59f75a2ce7eeaf511ffe1fbf97b951e30f3819301d0da63080b8962bc8
updated: 2018-08-03T16:03:03.359809516-07:00
=======
hash: e1f56e45a7835c9819955e67720297f7f41b839a6a88c6eb7ee89fe191dc0cd3
updated: 2018-08-29T08:13:43.844085095-07:00
>>>>>>> 6373d117
imports:
- name: github.com/beorn7/perks
  version: 3a771d992973f24aa725d07868b467d1ddfceafb
  subpackages:
  - quantile
- name: github.com/elodina/go-avro
  version: 0c8185d9a3ba82aeac98db3313a268a5b6df99b5
- name: github.com/garyburd/redigo
  version: a69d19351219b6dd56f274f96d85a7014a2ec34e
  subpackages:
  - internal
  - redis
- name: github.com/gobwas/glob
  version: 5ccd90ef52e1e632236f7326478d4faa74f99438
  subpackages:
  - compiler
  - match
  - syntax
  - syntax/ast
  - syntax/lexer
  - util/runes
  - util/strings
- name: github.com/gofrs/uuid
  version: d41eeda0759468834c84365a32d1b1ec4264c75f
- name: github.com/golang/mock
  version: c34cdb4725f4c3844d095133c6e40e448b86589b
  subpackages:
  - gomock
- name: github.com/golang/protobuf
  version: 927b65914520a8b7d44f5c9057611cfec6b2e2d0
  subpackages:
  - proto
- name: github.com/jessevdk/go-flags
  version: c6ca198ec95c841fdb89fc0de7496fed11ab854e
- name: github.com/matttproud/golang_protobuf_extensions
  version: c12348ce28de40eed0136aa2b644d0ee0650e56c
  subpackages:
  - pbutil
- name: github.com/opentracing/opentracing-go
  version: 1949ddbfd147afd4d964a9f00b24eb291e0e7c38
  subpackages:
  - ext
  - log
- name: github.com/pkg/errors
  version: 645ef00459ed84a119197bfb8d8205042c6df63d
- name: github.com/prometheus/client_golang
  version: c5b7fccd204277076155f10851dad72b76a49317
  subpackages:
  - prometheus
  - prometheus/promhttp
- name: github.com/prometheus/client_model
  version: 99fa1f4be8e564e8a6b613da7fa6f46c9edafc6c
  subpackages:
  - go
- name: github.com/prometheus/common
  version: d811d2e9bf898806ecfb6ef6296774b13ffc314c
  subpackages:
  - expfmt
  - internal/bitbucket.org/ww/goautoneg
  - model
- name: github.com/prometheus/procfs
  version: 8b1c2da0d56deffdbb9e48d4414b4e674bd8083e
  subpackages:
  - internal/util
  - nfs
  - xfs
- name: github.com/uber-go/atomic
  version: 1ea20fb1cbb1cc08cbd0d913a96dead89aa18289
  subpackages:
  - utils
- name: github.com/uber-go/mapdecode
  version: 718b4994083e432669f44a00174c5f1bcdb1434d
  subpackages:
  - internal/mapstructure
- name: github.com/uber-go/tally
  version: ff17f3c43c065c3c2991f571e740eee43ea3a14a
- name: github.com/uber/dosa-idl
  version: ac79c598a228a5686923860f57cc5fd7044f225e
  subpackages:
  - .gen/dosa
  - .gen/dosa/dosaclient
  - .gen/dosa/dosatest
- name: github.com/uber/tchannel-go
  version: 7f5c12c66261f3ac3c5dde959d65eed59e3b63af
  subpackages:
  - internal/argreader
  - relay
  - tnet
  - tos
  - trand
  - typed
- name: go.uber.org/atomic
  version: 1ea20fb1cbb1cc08cbd0d913a96dead89aa18289
- name: go.uber.org/multierr
  version: 3c4937480c32f4c13a875a1829af76c98ca3d40a
- name: go.uber.org/net/metrics
  version: 1e19de5b971489a45d178e12a0f72a78c70e300e
  subpackages:
  - bucket
  - push
  - tallypush
- name: go.uber.org/thriftrw
  version: fb439a9a7f5a388d8606aae1c1ff6654b8b67fbe
  subpackages:
  - envelope
  - internal/envelope/exception
  - protocol
  - protocol/binary
  - thriftreflect
  - version
  - wire
- name: go.uber.org/yarpc
<<<<<<< HEAD
  version: fc2d75d3b5e30fc81e5dc2375667bbd6333b0099
=======
  version: 57163f1e97e7bf5573c50329be0fc302e7b145ca
>>>>>>> 6373d117
  subpackages:
  - api/backoff
  - api/encoding
  - api/middleware
  - api/peer
  - api/transport
  - encoding/thrift
  - encoding/thrift/internal
  - internal
  - internal/backoff
  - internal/bufferpool
  - internal/config
  - internal/digester
  - internal/errorsync
  - internal/humanize
  - internal/inboundmiddleware
  - internal/interpolate
  - internal/introspection
  - internal/iopool
  - internal/observability
  - internal/outboundmiddleware
  - internal/request
  - internal/yarpcerrors
  - peer
  - peer/hostport
  - pkg/encoding
  - pkg/errors
  - pkg/lifecycle
  - pkg/procedure
  - transport/http
  - transport/tchannel
  - transport/tchannel/internal
  - yarpcconfig
  - yarpcerrors
- name: go.uber.org/zap
<<<<<<< HEAD
  version: 4d45f9617f7d90f7a663ff21c7a4321dbe78098b
=======
  version: ff33455a0e382e8a81d14dd7c922020b6b5e7982
>>>>>>> 6373d117
  subpackages:
  - buffer
  - internal/bufferpool
  - internal/color
  - internal/exit
  - zapcore
- name: golang.org/x/net
<<<<<<< HEAD
  version: f4c29de78a2a91c00474a2e689954305c350adf9
=======
  version: 8a410e7b638dca158bf9e766925842f6651ff828
>>>>>>> 6373d117
  repo: https://github.com/golang/net
  subpackages:
  - bpf
  - context
  - internal/iana
  - internal/socket
  - ipv4
  - ipv6
- name: gopkg.in/yaml.v2
  version: 5420a8b6744d3b0345ab293f6fcba19c978f1183
testImports:
- name: github.com/axw/gocov
  version: 3a69a0d2a4ef1f263e2d92b041a69593d6964fe8
  subpackages:
  - gocov
- name: github.com/davecgh/go-spew
  version: 8991bc29aa16c548c550c7ff78260e27b9ab7c73
  subpackages:
  - spew
- name: github.com/go-playground/overalls
  version: 22ec1a223b7c9a2e56355bd500b539cba3784238
- name: github.com/kisielk/errcheck
  version: a174de0235f995854578e7ac8539f6599c7c575d
- name: github.com/kisielk/gotool
  version: 80517062f582ea3340cd4baf70e86d539ae7d84d
- name: github.com/matm/gocov-html
  version: f6dd0fd0ebc7c8cff8b24c0a585caeef250627a3
- name: github.com/mattn/goveralls
  version: 1c14a4061c1cb86f0310cc0d4c0b5bc743879bc5
- name: github.com/pmezard/go-difflib
  version: 792786c7400a136282c1664665ae0a8db921c6c2
  subpackages:
  - difflib
- name: github.com/satori/go.uuid
  version: f58768cc1a7a7e77a3bd49e98cdd21419399b6a3
- name: github.com/sectioneight/md-to-godoc
  version: 79157ff08f1acd5c5b1d13d71c0adb7908dbb8a2
- name: github.com/stretchr/testify
  version: f35b8ab0b5a2cef36673838d662e249dd9c94686
  subpackages:
  - assert
- name: github.com/yookoala/realpath
  version: d19ef9c409d9817c1e685775e53d361b03eabbc8
- name: golang.org/x/lint
  version: 470b6b0bb3005eda157f0275e2e4895055396a81
  subpackages:
  - golint
- name: golang.org/x/tools
  version: 48418e5732e1b1e2a10207c8007a5f959e422f20
  subpackages:
  - cover<|MERGE_RESOLUTION|>--- conflicted
+++ resolved
@@ -1,10 +1,5 @@
-<<<<<<< HEAD
 hash: 8b80aa59f75a2ce7eeaf511ffe1fbf97b951e30f3819301d0da63080b8962bc8
 updated: 2018-08-03T16:03:03.359809516-07:00
-=======
-hash: e1f56e45a7835c9819955e67720297f7f41b839a6a88c6eb7ee89fe191dc0cd3
-updated: 2018-08-29T08:13:43.844085095-07:00
->>>>>>> 6373d117
 imports:
 - name: github.com/beorn7/perks
   version: 3a771d992973f24aa725d07868b467d1ddfceafb
@@ -117,11 +112,7 @@
   - version
   - wire
 - name: go.uber.org/yarpc
-<<<<<<< HEAD
   version: fc2d75d3b5e30fc81e5dc2375667bbd6333b0099
-=======
-  version: 57163f1e97e7bf5573c50329be0fc302e7b145ca
->>>>>>> 6373d117
   subpackages:
   - api/backoff
   - api/encoding
@@ -157,11 +148,7 @@
   - yarpcconfig
   - yarpcerrors
 - name: go.uber.org/zap
-<<<<<<< HEAD
   version: 4d45f9617f7d90f7a663ff21c7a4321dbe78098b
-=======
-  version: ff33455a0e382e8a81d14dd7c922020b6b5e7982
->>>>>>> 6373d117
   subpackages:
   - buffer
   - internal/bufferpool
@@ -169,11 +156,7 @@
   - internal/exit
   - zapcore
 - name: golang.org/x/net
-<<<<<<< HEAD
   version: f4c29de78a2a91c00474a2e689954305c350adf9
-=======
-  version: 8a410e7b638dca158bf9e766925842f6651ff828
->>>>>>> 6373d117
   repo: https://github.com/golang/net
   subpackages:
   - bpf
